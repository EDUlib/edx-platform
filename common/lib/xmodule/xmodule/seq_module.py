import json
import logging

from lxml import etree

from xmodule.mako_module import MakoModuleDescriptor
from xmodule.xml_module import XmlDescriptor
from xmodule.x_module import XModule
from xmodule.progress import Progress
from xmodule.exceptions import NotFoundError
from xblock.core import Integer, Scope
from pkg_resources import resource_string

log = logging.getLogger(__name__)

# HACK: This shouldn't be hard-coded to two types
# OBSOLETE: This obsoletes 'type'
class_priority = ['video', 'problem']

def display_name(module):
    if hasattr(module, 'display_name'):
        return module.display_name

    if hasattr(module, 'lms'):
        return module.lms.display_name

class SequenceModule(XModule):
    ''' Layout module which lays out content in a temporal sequence
    '''
    js = {'coffee': [resource_string(__name__,
                                     'js/src/sequence/display.coffee')],
          'js': [resource_string(__name__, 'js/src/sequence/display/jquery.sequence.js')]}
    css = {'scss': [resource_string(__name__, 'css/sequence/display.scss')]}
    js_module_name = "Sequence"

    has_children = True

    # NOTE: Position is 1-indexed.  This is silly, but there are now student
    # positions saved on prod, so it's not easy to fix.
    position = Integer(help="Last tab viewed in this sequence", scope=Scope.student_state)

    def __init__(self, *args, **kwargs):
        XModule.__init__(self, *args, **kwargs)

        # if position is specified in system, then use that instead
        if self.system.get('position'):
            self.position = int(self.system.get('position'))

        self.rendered = False

    def get_instance_state(self):
        return json.dumps({'position': self.position})

    def get_html(self):
        self.render()
        return self.content

    def get_progress(self):
        ''' Return the total progress, adding total done and total available.
        (assumes that each submodule uses the same "units" for progress.)
        '''
        # TODO: Cache progress or children array?
        children = self.get_children()
        progresses = [child.get_progress() for child in children]
        progress = reduce(Progress.add_counts, progresses)
        return progress

    def handle_ajax(self, dispatch, get):		# TODO: bounds checking
        ''' get = request.POST instance '''
        if dispatch == 'goto_position':
            self.position = int(get['position'])
            return json.dumps({'success': True})
        raise NotFoundError('Unexpected dispatch type')

    def render(self):
        if self.rendered:
            return
        ## Returns a set of all types of all sub-children
        contents = []
        for child in self.get_display_items():
            progress = child.get_progress()
            childinfo = {
                'content': child.get_html(),
                'title': "\n".join(
                    display_name(grand_child)
                    for grand_child in child.get_children()
                    if display_name(grand_child) is not None
                ),
                'progress_status': Progress.to_js_status_str(progress),
                'progress_detail': Progress.to_js_detail_str(progress),
                'type': child.get_icon_class(),
                'id': child.id,
            }
<<<<<<< HEAD
            if childinfo['title']=='':
                childinfo['title'] = display_name(child)
=======
            if childinfo['title'] == '':
                childinfo['title'] = child.metadata.get('display_name', '')
>>>>>>> a6b35853
            contents.append(childinfo)

        params = {'items': contents,
                  'element_id': self.location.html_id(),
                  'item_id': self.id,
                  'position': self.position,
                  'tag': self.location.category
                  }

        self.content = self.system.render_template('seq_module.html', params)
        self.rendered = True

    def get_icon_class(self):
        child_classes = set(child.get_icon_class()
                            for child in self.get_children())
        new_class = 'other'
        for c in class_priority:
            if c in child_classes:
                new_class = c
        return new_class


class SequenceDescriptor(MakoModuleDescriptor, XmlDescriptor):
    mako_template = 'widgets/sequence-edit.html'
    module_class = SequenceModule

<<<<<<< HEAD
    has_children = True
    stores_state = True  # For remembering where in the sequence the student is
=======
    stores_state = True   # For remembering where in the sequence the student is
>>>>>>> a6b35853

    js = {'coffee': [resource_string(__name__, 'js/src/sequence/edit.coffee')]}
    js_module_name = "SequenceDescriptor"

    @classmethod
    def definition_from_xml(cls, xml_object, system):
        children = []
        for child in xml_object:
            try:
                children.append(system.process_xml(etree.tostring(child, encoding='unicode')).location.url())
            except Exception as e:
                log.exception("Unable to load child when parsing Sequence. Continuing...")
                if system.error_tracker is not None:
                    system.error_tracker("ERROR: " + str(e))
                continue
        return {}, children

    def definition_to_xml(self, resource_fs):
        xml_object = etree.Element('sequential')
        for child in self.get_children():
            xml_object.append(
                etree.fromstring(child.export_to_xml(resource_fs)))
        return xml_object<|MERGE_RESOLUTION|>--- conflicted
+++ resolved
@@ -91,13 +91,8 @@
                 'type': child.get_icon_class(),
                 'id': child.id,
             }
-<<<<<<< HEAD
             if childinfo['title']=='':
                 childinfo['title'] = display_name(child)
-=======
-            if childinfo['title'] == '':
-                childinfo['title'] = child.metadata.get('display_name', '')
->>>>>>> a6b35853
             contents.append(childinfo)
 
         params = {'items': contents,
@@ -124,12 +119,8 @@
     mako_template = 'widgets/sequence-edit.html'
     module_class = SequenceModule
 
-<<<<<<< HEAD
     has_children = True
     stores_state = True  # For remembering where in the sequence the student is
-=======
-    stores_state = True   # For remembering where in the sequence the student is
->>>>>>> a6b35853
 
     js = {'coffee': [resource_string(__name__, 'js/src/sequence/edit.coffee')]}
     js_module_name = "SequenceDescriptor"
