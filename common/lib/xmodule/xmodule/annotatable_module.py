import logging

from lxml import etree
from pkg_resources import resource_string

from xmodule.x_module import XModule
from xmodule.raw_module import RawDescriptor
from xblock.core import Scope, String

log = logging.getLogger(__name__)


class AnnotatableFields(object):
    data = String(help="XML data for the annotation", scope=Scope.content,
        default=
        """
        <annotatable>
        <instructions>
            <p>Enter your (optional) instructions for the exercise in HTML format.</p>
            <p>Annotations are specified by an <code>&lt;annotation&gt;</code> tag which may may have the following attributes:</p>
            <ul class="instructions-template">
                <li><code>title</code> (optional). Title of the annotation. Defaults to <i>Commentary</i> if omitted.</li>
                <li><code>body</code> (<b>required</b>). Text of the annotation.</li>
                <li><code>problem</code> (optional). Numeric index of the problem associated with this annotation. This is a zero-based index, so the first problem on the page would have <code>problem="0"</code>.</li>
                <li><code>highlight</code> (optional). Possible values: yellow, red, orange, green, blue, or purple. Defaults to yellow if this attribute is omitted.</li>
            </ul>
        </instructions>
        <p>Add your HTML with annotation spans here.</p>
        <p>Lorem ipsum dolor sit amet, consectetur adipiscing elit. <annotation title="My title" body="My comment" highlight="yellow" problem="0">Ut sodales laoreet est, egestas gravida felis egestas nec.</annotation> Aenean at volutpat erat. Cras commodo viverra nibh in aliquam.</p>
        <p>Nulla facilisi. <annotation body="Basic annotation example." problem="1">Pellentesque id vestibulum libero.</annotation> Suspendisse potenti. Morbi scelerisque nisi vitae felis dictum mattis. Nam sit amet magna elit. Nullam volutpat cursus est, sit amet sagittis odio vulputate et. Curabitur euismod, orci in vulputate imperdiet, augue lorem tempor purus, id aliquet augue turpis a est. Aenean a sagittis libero. Praesent fringilla pretium magna, non condimentum risus elementum nec. Pellentesque faucibus elementum pharetra. Pellentesque vitae metus eros.</p>
        </annotatable>
        """)
    display_name = String(
        help="Display name for this module",
        scope=Scope.settings,
        default='Annotation',
    )

class AnnotatableModule(AnnotatableFields, XModule):
    js = {'coffee': [resource_string(__name__, 'js/src/javascript_loader.coffee'),
                     resource_string(__name__, 'js/src/collapsible.coffee'),
                     resource_string(__name__, 'js/src/html/display.coffee'),
                     resource_string(__name__, 'js/src/annotatable/display.coffee')],
          'js': []}
    js_module_name = "Annotatable"
    css = {'scss': [resource_string(__name__, 'css/annotatable/display.scss')]}
    icon_class = 'annotatable'

    def __init__(self, *args, **kwargs):
        XModule.__init__(self, *args, **kwargs)

        xmltree = etree.fromstring(self.data)

        self.instructions = self._extract_instructions(xmltree)
        self.content = etree.tostring(xmltree, encoding='unicode')
        self.element_id = self.location.html_id()
        self.highlight_colors = ['yellow', 'orange', 'purple', 'blue', 'green']

    def _get_annotation_class_attr(self, index, el):
        """ Returns a dict with the CSS class attribute to set on the annotation
            and an XML key to delete from the element.
         """

        attr = {}
        cls = ['annotatable-span', 'highlight']
        highlight_key = 'highlight'
        color = el.get(highlight_key)

        if color is not None:
            if color in self.highlight_colors:
                cls.append('highlight-' + color)
            attr['_delete'] = highlight_key
        attr['value'] = ' '.join(cls)

        return {'class': attr}

    def _get_annotation_data_attr(self, index, el):
        """ Returns a dict in which the keys are the HTML data attributes
            to set on the annotation element. Each data attribute has a
            corresponding 'value' and (optional) '_delete' key to specify
            an XML attribute to delete.
        """

        data_attrs = {}
        attrs_map = {
            'body': 'data-comment-body',
            'title': 'data-comment-title',
            'problem': 'data-problem-id'
        }

        for xml_key in attrs_map.keys():
            if xml_key in el.attrib:
                value = el.get(xml_key, '')
                html_key = attrs_map[xml_key]
                data_attrs[html_key] = {'value': value, '_delete': xml_key}

        return data_attrs

    def _render_annotation(self, index, el):
        """ Renders an annotation element for HTML output.  """
        attr = {}
        attr.update(self._get_annotation_class_attr(index, el))
        attr.update(self._get_annotation_data_attr(index, el))

        el.tag = 'span'

        for key in attr.keys():
            el.set(key, attr[key]['value'])
            if '_delete' in attr[key] and attr[key]['_delete'] is not None:
                delete_key = attr[key]['_delete']
                del el.attrib[delete_key]

    def _render_content(self):
        """ Renders annotatable content with annotation spans and returns HTML. """
        xmltree = etree.fromstring(self.content)
        xmltree.tag = 'div'
        if 'display_name' in xmltree.attrib:
            del xmltree.attrib['display_name']

        index = 0
        for el in xmltree.findall('.//annotation'):
            self._render_annotation(index, el)
            index += 1

        return etree.tostring(xmltree, encoding='unicode')

    def _extract_instructions(self, xmltree):
        """ Removes <instructions> from the xmltree and returns them as a string, otherwise None. """
        instructions = xmltree.find('instructions')
        if instructions is not None:
            instructions.tag = 'div'
            xmltree.remove(instructions)
            return etree.tostring(instructions, encoding='unicode')
        return None

    def get_html(self):
        """ Renders parameters to template. """
        context = {
            'display_name': self.display_name_with_default,
            'element_id': self.element_id,
            'instructions_html': self.instructions,
            'content_html': self._render_content()
        }

        return self.system.render_template('annotatable.html', context)


class AnnotatableDescriptor(AnnotatableFields, RawDescriptor):
    module_class = AnnotatableModule
<<<<<<< HEAD
    template_dir_name = "annotatable"
=======
    stores_state = True
>>>>>>> 04f5f733
    mako_template = "widgets/raw-edit.html"<|MERGE_RESOLUTION|>--- conflicted
+++ resolved
@@ -35,6 +35,7 @@
         scope=Scope.settings,
         default='Annotation',
     )
+
 
 class AnnotatableModule(AnnotatableFields, XModule):
     js = {'coffee': [resource_string(__name__, 'js/src/javascript_loader.coffee'),
@@ -147,9 +148,4 @@
 
 class AnnotatableDescriptor(AnnotatableFields, RawDescriptor):
     module_class = AnnotatableModule
-<<<<<<< HEAD
-    template_dir_name = "annotatable"
-=======
-    stores_state = True
->>>>>>> 04f5f733
     mako_template = "widgets/raw-edit.html"