--- conflicted
+++ resolved
@@ -779,21 +779,13 @@
 
     function getDuration() {
         try {
-<<<<<<< HEAD
-          return moment.duration(this.metadata[this.youtubeId()].duration, moment.ISO_8601).asSeconds();
-=======
            return moment.duration(this.metadata[this.youtubeId()].duration, moment.ISO_8601).asSeconds();
->>>>>>> 0d5e7354
         } catch (err) {
             try{
                 return _.result(this.metadata[this.youtubeId('1.0')], 'duration');
             } catch (err) {
                 return  0;
-<<<<<<< HEAD
-          } 
-=======
             } 
->>>>>>> 0d5e7354
         }
     }
 
