--- conflicted
+++ resolved
@@ -51,7 +51,6 @@
                 random.uniform(0, 1)
             )
 
-<<<<<<< HEAD
     @property
     def group(self):
         return self.group_assignments.get(self.experiment)
@@ -64,16 +63,9 @@
     def group(self):
         del self.group_assignments[self.experiment]
 
-    def get_children_locations(self):
-        return self.group_content[self.group]
-=======
-    def get_shared_state(self):
-        return json.dumps({'group': self.group})
-
     def get_child_descriptors(self):
-        active_locations = set(self.definition['data']['group_content'][self.group])
+        active_locations = set(self.group_content[self.group])
         return [desc for desc in self.descriptor.get_children() if desc.location.url() in active_locations]
->>>>>>> a6b35853
 
     def displayable_items(self):
         # Most modules return "self" as the displayable_item. We never display ourself
@@ -165,9 +157,5 @@
 
         return xml_object
 
-<<<<<<< HEAD
-=======
-
->>>>>>> a6b35853
     def has_dynamic_children(self):
         return True