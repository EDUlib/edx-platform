--- conflicted
+++ resolved
@@ -3,13 +3,10 @@
 from . import Location, namedtuple_to_son
 from .exceptions import ItemNotFoundError
 from .inheritance import own_metadata
-<<<<<<< HEAD
 from xmodule.modulestore.mongo import location_to_query, get_course_id_no_run, MongoModuleStore
 import pymongo
 from xmodule.modulestore.exceptions import DuplicateItemError
-=======
 from pytz import UTC
->>>>>>> 6c4ebbe6
 
 DRAFT = 'draft'
 
