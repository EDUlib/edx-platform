import json
import logging

from lxml import etree

<<<<<<< HEAD
import copy
import itertools
import json
import logging
from datetime import datetime
from lxml.html import rewrite_links
import os
=======
>>>>>>> 03a4deb8
from pkg_resources import resource_string
from .capa_module import  ComplexEncoder
from .editing_module import EditingDescriptor
from .stringify import stringify_children
from .x_module import XModule
from .xml_module import XmlDescriptor
from xmodule.modulestore import Location
from xmodule.modulestore.django import modulestore
from timeinfo import TimeInfo

from xmodule.open_ended_grading_classes.peer_grading_service import PeerGradingService, GradingServiceError

log = logging.getLogger(__name__)

USE_FOR_SINGLE_LOCATION = False
LINK_TO_LOCATION = ""
TRUE_DICT = [True, "True", "true", "TRUE"]
MAX_SCORE = 1
IS_GRADED = True


class PeerGradingModule(XModule):
    _VERSION = 1

    js = {'coffee': [resource_string(__name__, 'js/src/peergrading/peer_grading.coffee'),
                     resource_string(__name__, 'js/src/peergrading/peer_grading_problem.coffee'),
                     resource_string(__name__, 'js/src/collapsible.coffee'),
                     resource_string(__name__, 'js/src/javascript_loader.coffee'),
                     ]}
    js_module_name = "PeerGrading"

    css = {'scss': [resource_string(__name__, 'css/combinedopenended/display.scss')]}

    def __init__(self, system, location, definition, descriptor,
                 instance_state=None, shared_state=None, **kwargs):
        XModule.__init__(self, system, location, definition, descriptor,
            instance_state, shared_state, **kwargs)

        # Load instance state
        if instance_state is not None:
            instance_state = json.loads(instance_state)
        else:
            instance_state = {}

        #We need to set the location here so the child modules can use it
        system.set('location', location)
        self.system = system
        self.peer_gs = PeerGradingService(self.system.open_ended_grading_interface, self.system)


        self.use_for_single_location = self.metadata.get('use_for_single_location', USE_FOR_SINGLE_LOCATION)
        if isinstance(self.use_for_single_location, basestring):
            self.use_for_single_location = (self.use_for_single_location in TRUE_DICT)

        self.is_graded = self.metadata.get('is_graded', IS_GRADED)
        if isinstance(self.is_graded, basestring):
            self.is_graded = (self.is_graded in TRUE_DICT)

        display_due_date_string = self.metadata.get('due', None)
        grace_period_string = self.metadata.get('graceperiod', None)

        try:
            self.timeinfo = TimeInfo(display_due_date_string, grace_period_string)  
        except:
            log.error("Error parsing due date information in location {0}".format(location))
            raise

        self.display_due_date = self.timeinfo.display_due_date

        self.link_to_location = self.metadata.get('link_to_location', USE_FOR_SINGLE_LOCATION)
        if self.use_for_single_location == True:
            self.linked_problem = modulestore().get_instance(self.system.course_id, self.link_to_location)
            log.debug("problem metadata: {0}".format(self.linked_problem.metadata))
            due_date = self.linked_problem.metadata.get('peer_grading_due', None)
            if due_date:
                self.metadata['due'] = due_date

        self.ajax_url = self.system.ajax_url
        if not self.ajax_url.endswith("/"):
            self.ajax_url = self.ajax_url + "/"

        self.student_data_for_location = instance_state.get('student_data_for_location', {})
        self.max_grade = instance_state.get('max_grade', MAX_SCORE)
        if not isinstance(self.max_grade, (int, long)):
            #This could result in an exception, but not wrapping in a try catch block so it moves up the stack
            self.max_grade = int(self.max_grade)

    def closed(self):
        return self._closed(self.timeinfo)

    def _closed(self, timeinfo):
        if timeinfo.close_date is not None and datetime.utcnow() > timeinfo.close_date:
            return True
        return False


    def _err_response(self, msg):
        """
        Return a HttpResponse with a json dump with success=False, and the given error message.
        """
        return {'success': False, 'error': msg}

    def _check_required(self, get, required):
        actual = set(get.keys())
        missing = required - actual
        if len(missing) > 0:
            return False, "Missing required keys: {0}".format(', '.join(missing))
        else:
            return True, ""

    def get_html(self):
        """
         Needs to be implemented by inheritors.  Renders the HTML that students see.
        @return:
        """
        if self.closed():
            return self.peer_grading_closed()
        if not self.use_for_single_location:
            return self.peer_grading()
        else:
            return self.peer_grading_problem({'location': self.link_to_location})['html']

    def handle_ajax(self, dispatch, get):
        """
        Needs to be implemented by child modules.  Handles AJAX events.
        @return:
        """
        handlers = {
            'get_next_submission': self.get_next_submission,
            'show_calibration_essay': self.show_calibration_essay,
            'is_student_calibrated': self.is_student_calibrated,
            'save_grade': self.save_grade,
            'save_calibration_essay': self.save_calibration_essay,
            'problem': self.peer_grading_problem,
            }

        if dispatch not in handlers:
            return 'Error'

        d = handlers[dispatch](get)

        return json.dumps(d, cls=ComplexEncoder)

    def query_data_for_location(self):
        student_id = self.system.anonymous_student_id
        location = self.link_to_location
        success = False
        response = {}

        try:
            response = self.peer_gs.get_data_for_location(location, student_id)
            count_graded = response['count_graded']
            count_required = response['count_required']
            success = True
        except GradingServiceError:
            log.exception("Error getting location data from controller for location {0}, student {1}"
            .format(location, student_id))

        return success, response

    def get_progress(self):
        pass

    def get_score(self):
        if not self.use_for_single_location or not self.is_graded:
            return None

        try:
            count_graded = self.student_data_for_location['count_graded']
            count_required = self.student_data_for_location['count_required']
        except:
            success, response = self.query_data_for_location()
            if not success:
                log.exception("No instance data found and could not get data from controller for loc {0} student {1}".format(
                    self.system.location.url(), self.system.anonymous_student_id
                ))
                return None
            count_graded = response['count_graded']
            count_required = response['count_required']
            if count_required > 0 and count_graded >= count_required:
                self.student_data_for_location = response

        score_dict = {
            'score': int(count_graded >= count_required),
            'total': self.max_grade,
            }

        return score_dict

    def max_score(self):
        ''' Maximum score. Two notes:

            * This is generic; in abstract, a problem could be 3/5 points on one
              randomization, and 5/7 on another
        '''
        max_grade = None
        if self.use_for_single_location and self.is_graded:
            max_grade = self.max_grade
        return max_grade

    def get_next_submission(self, get):
        """
        Makes a call to the grading controller for the next essay that should be graded
        Returns a json dict with the following keys:

        'success': bool

        'submission_id': a unique identifier for the submission, to be passed back
                         with the grade.

        'submission': the submission, rendered as read-only html for grading

        'rubric': the rubric, also rendered as html.

        'submission_key': a key associated with the submission for validation reasons

        'error': if success is False, will have an error message with more info.
        """
        required = set(['location'])
        success, message = self._check_required(get, required)
        if not success:
            return self._err_response(message)
        grader_id = self.system.anonymous_student_id
        location = get['location']

        try:
            response = self.peer_gs.get_next_submission(location, grader_id)
            return response
        except GradingServiceError:
            log.exception("Error getting next submission.  server url: {0}  location: {1}, grader_id: {2}"
            .format(self.peer_gs.url, location, grader_id))
            return {'success': False,
                               'error': 'Could not connect to grading service'}

    def save_grade(self, get):
        """
        Saves the grade of a given submission.
        Input:
            The request should have the following keys:
            location - problem location
            submission_id - id associated with this submission
            submission_key - submission key given for validation purposes
            score - the grade that was given to the submission
            feedback - the feedback from the student
        Returns
            A json object with the following keys:
            success: bool indicating whether the save was a success
            error: if there was an error in the submission, this is the error message
        """

        required = set(['location', 'submission_id', 'submission_key', 'score', 'feedback', 'rubric_scores[]', 'submission_flagged'])
        success, message = self._check_required(get, required)
        if not success:
            return self._err_response(message)
        grader_id = self.system.anonymous_student_id

        location = get.get('location')
        submission_id = get.get('submission_id')
        score = get.get('score')
        feedback = get.get('feedback')
        submission_key = get.get('submission_key')
        rubric_scores = get.getlist('rubric_scores[]')
        submission_flagged = get.get('submission_flagged')

        try:
            response = self.peer_gs.save_grade(location, grader_id, submission_id,
                score, feedback, submission_key, rubric_scores, submission_flagged)
            return response
        except GradingServiceError:
            log.exception("""Error saving grade.  server url: {0}, location: {1}, submission_id:{2},
                            submission_key: {3}, score: {4}"""
            .format(self.peer_gs.url,
                location, submission_id, submission_key, score)
            )
            return {
                'success': False,
                'error': 'Could not connect to grading service'
            }

    def is_student_calibrated(self, get):
        """
        Calls the grading controller to see if the given student is calibrated
        on the given problem

        Input:
            In the request, we need the following arguments:
            location - problem location

        Returns:
            Json object with the following keys
            success - bool indicating whether or not the call was successful
            calibrated - true if the grader has fully calibrated and can now move on to grading
                       - false if the grader is still working on calibration problems
            total_calibrated_on_so_far - the number of calibration essays for this problem
                that this grader has graded
        """

        required = set(['location'])
        success, message = self._check_required(get, required)
        if not success:
            return self._err_response(message)
        grader_id = self.system.anonymous_student_id

        location = get['location']

        try:
            response = self.peer_gs.is_student_calibrated(location, grader_id)
            return response
        except GradingServiceError:
            log.exception("Error from grading service.  server url: {0}, grader_id: {0}, location: {1}"
            .format(self.peer_gs.url, grader_id, location))
            return {
                'success': False,
                'error': 'Could not connect to grading service'
            }

    def show_calibration_essay(self, get):
        """
        Fetch the next calibration essay from the grading controller and return it
        Inputs:
            In the request
            location - problem location

        Returns:
            A json dict with the following keys
            'success': bool

            'submission_id': a unique identifier for the submission, to be passed back
                             with the grade.

            'submission': the submission, rendered as read-only html for grading

            'rubric': the rubric, also rendered as html.

            'submission_key': a key associated with the submission for validation reasons

            'error': if success is False, will have an error message with more info.

        """

        required = set(['location'])
        success, message = self._check_required(get, required)
        if not success:
            return self._err_response(message)

        grader_id = self.system.anonymous_student_id

        location = get['location']
        try:
            response = self.peer_gs.show_calibration_essay(location, grader_id)
            return response
        except GradingServiceError:
            log.exception("Error from grading service.  server url: {0}, location: {0}"
            .format(self.peer_gs.url, location))
            return {'success': False,
                               'error': 'Could not connect to grading service'}
        # if we can't parse the rubric into HTML,
        except etree.XMLSyntaxError:
            log.exception("Cannot parse rubric string. Raw string: {0}"
            .format(rubric))
            return {'success': False,
                               'error': 'Error displaying submission'}


    def save_calibration_essay(self, get):
        """
        Saves the grader's grade of a given calibration.
        Input:
            The request should have the following keys:
            location - problem location
            submission_id - id associated with this submission
            submission_key - submission key given for validation purposes
            score - the grade that was given to the submission
            feedback - the feedback from the student
        Returns
            A json object with the following keys:
            success: bool indicating whether the save was a success
            error: if there was an error in the submission, this is the error message
            actual_score: the score that the instructor gave to this calibration essay

        """

        required = set(['location', 'submission_id', 'submission_key', 'score', 'feedback', 'rubric_scores[]'])
        success, message = self._check_required(get, required)
        if not success:
            return self._err_response(message)
        grader_id = self.system.anonymous_student_id

        location = get.get('location')
        calibration_essay_id = get.get('submission_id')
        submission_key = get.get('submission_key')
        score = get.get('score')
        feedback = get.get('feedback')
        rubric_scores = get.getlist('rubric_scores[]')

        try:
            response = self.peer_gs.save_calibration_essay(location, grader_id, calibration_essay_id,
                submission_key, score, feedback, rubric_scores)
            return response
        except GradingServiceError:
            log.exception("Error saving calibration grade, location: {0}, submission_id: {1}, submission_key: {2}, grader_id: {3}".format(location, submission_id, submission_key, grader_id))
            return self._err_response('Could not connect to grading service')

    def peer_grading_closed(self):
        '''
        Show the Peer grading closed template
        '''
        html = self.system.render_template('peer_grading/peer_grading_closed.html', {
            'use_for_single_location': self.use_for_single_location
            })
        return html


    def peer_grading(self, get=None):
        '''
        Show a peer grading interface
        '''

        # call problem list service
        success = False
        error_text = ""
        problem_list = []
        try:
            problem_list_json = self.peer_gs.get_problem_list(self.system.course_id, self.system.anonymous_student_id)
            problem_list_dict = problem_list_json
            success = problem_list_dict['success']
            if 'error' in problem_list_dict:
                error_text = problem_list_dict['error']

            problem_list = problem_list_dict['problem_list']

        except GradingServiceError:
            error_text = "Error occured while contacting the grading service"
            success = False
        # catch error if if the json loads fails
        except ValueError:
            error_text = "Could not get problem list"
            success = False


        def _find_corresponding_module_for_location(location):
            '''
            find the peer grading module that links to the given location
            '''
            return modulestore().get_instance(self.system.course_id, location)


        for problem in problem_list:
            problem_location = problem['location']
            descriptor = _find_corresponding_module_for_location(problem_location)
            if descriptor:
                problem['due'] = descriptor.metadata.get('peer_grading_due', None)
                grace_period_string = descriptor.metadata.get('graceperiod', None)
                try:
                    problem_timeinfo = TimeInfo(problem['due'], grace_period_string)
                except:
                    log.error("Malformed due date or grace period string for location {0}".format(problem_location))
                    raise
                if self._closed(problem_timeinfo):
                    problem['closed'] = True
                else:
                    problem['closed'] = False
            else: 
                # if we can't find the due date, assume that it doesn't have one
                problem['due'] = None
                problem['closed'] = False


        ajax_url = self.ajax_url
        html = self.system.render_template('peer_grading/peer_grading.html', {
            'course_id': self.system.course_id,
            'ajax_url': ajax_url,
            'success': success,
            'problem_list': problem_list,
            'error_text': error_text,
            # Checked above
            'staff_access': False,
            'use_single_location': self.use_for_single_location,
            })

        return html

    def peer_grading_problem(self, get=None):
        '''
        Show individual problem interface
        '''
        if get == None or get.get('location') == None:
            if not self.use_for_single_location:
                #This is an error case, because it must be set to use a single location to be called without get parameters
                return {'html': "", 'success': False}
            problem_location = self.link_to_location

        elif get.get('location') is not None:
            problem_location = get.get('location')

        ajax_url = self.ajax_url
        html = self.system.render_template('peer_grading/peer_grading_problem.html', {
            'view_html': '',
            'problem_location': problem_location,
            'course_id': self.system.course_id,
            'ajax_url': ajax_url,
            # Checked above
            'staff_access': False,
            'use_single_location': self.use_for_single_location,
            })

        return {'html': html, 'success': True}

    def get_instance_state(self):
        """
        Returns the current instance state.  The module can be recreated from the instance state.
        Input: None
        Output: A dictionary containing the instance state.
        """

        state = {
            'student_data_for_location': self.student_data_for_location,
            }

        return json.dumps(state)


class PeerGradingDescriptor(XmlDescriptor, EditingDescriptor):
    """
    Module for adding combined open ended questions
    """
    mako_template = "widgets/html-edit.html"
    module_class = PeerGradingModule
    filename_extension = "xml"

    stores_state = True
    has_score = True
    template_dir_name = "peer_grading"

    js = {'coffee': [resource_string(__name__, 'js/src/html/edit.coffee')]}
    js_module_name = "HTMLEditingDescriptor"

    @classmethod
    def definition_from_xml(cls, xml_object, system):
        """
        Pull out the individual tasks, the rubric, and the prompt, and parse

        Returns:
        {
        'rubric': 'some-html',
        'prompt': 'some-html',
        'task_xml': dictionary of xml strings,
        }
        """
        log.debug("In definition")
        expected_children = []
        for child in expected_children:
            if len(xml_object.xpath(child)) == 0:
                raise ValueError("Peer grading definition must include at least one '{0}' tag".format(child))

        def parse_task(k):
            """Assumes that xml_object has child k"""
            return [stringify_children(xml_object.xpath(k)[i]) for i in xrange(0, len(xml_object.xpath(k)))]

        def parse(k):
            """Assumes that xml_object has child k"""
            return xml_object.xpath(k)[0]

        return {}


    def definition_to_xml(self, resource_fs):
        '''Return an xml element representing this definition.'''
        elt = etree.Element('peergrading')

        def add_child(k):
            child_str = '<{tag}>{body}</{tag}>'.format(tag=k, body=self.definition[k])
            child_node = etree.fromstring(child_str)
            elt.append(child_node)

        for child in ['task']:
            add_child(child)

        return elt<|MERGE_RESOLUTION|>--- conflicted
+++ resolved
@@ -3,16 +3,7 @@
 
 from lxml import etree
 
-<<<<<<< HEAD
-import copy
-import itertools
-import json
-import logging
 from datetime import datetime
-from lxml.html import rewrite_links
-import os
-=======
->>>>>>> 03a4deb8
 from pkg_resources import resource_string
 from .capa_module import  ComplexEncoder
 from .editing_module import EditingDescriptor
