--- conflicted
+++ resolved
@@ -1,11 +1,7 @@
 # Configuration for i18n workflow.
 
 locales:
-<<<<<<< HEAD
-#    - en  # English - Source Language
-=======
     - en  # English - Source Language
->>>>>>> c168c368
 #    - am  # Amharic
 #    - ar  # Arabic
 #    - az  # Azerbaijani
@@ -21,17 +17,10 @@
 #    - de_DE  # German (Germany)
 #    - el  # Greek
 #    - en_GB  # English (United Kingdom)
-<<<<<<< HEAD
-    # Don't pull these until we figure out why pages randomly display in these locales,
-    # when the user's browser is in English and the user is not logged in.
-#    - en@lolcat  # LOLCAT English
-#    - en@pirate  # Pirate English
-=======
 #    # Don't pull these until we figure out why pages randomly display in these locales,
 #    # when the user's browser is in English and the user is not logged in.
 ##    - en@lolcat  # LOLCAT English
 ##    - en@pirate  # Pirate English
->>>>>>> c168c368
 #    - es_419  # Spanish (Latin America)
 #    - es_AR  # Spanish (Argentina)
 #    - es_EC  # Spanish (Ecuador)
