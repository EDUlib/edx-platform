<%! from django.utils.translation import ugettext as _ %>
<%inherit file="/main.html" />
<%! from django.core.urlresolvers import reverse %>
<%namespace name='static' file='/static_content.html'/>

<%block name="headextra">
<%static:css group='style-course-vendor'/>
<%static:css group='style-course'/>

  <script type="text/javascript" src="${static.url('js/vendor/flot/jquery.flot.js')}"></script>
  <script type="text/javascript" src="${static.url('js/vendor/flot/jquery.flot.axislabels.js')}"></script>
  <script type="text/javascript" src="${static.url('js/vendor/jquery-jvectormap-1.1.1/jquery-jvectormap-1.1.1.min.js')}"></script>
  <script type="text/javascript" src="${static.url('js/vendor/jquery-jvectormap-1.1.1/jquery-jvectormap-world-mill-en.js')}"></script>
  <script type="text/javascript" src="${static.url('js/course_groups/cohorts.js')}"></script>
  <script type="text/javascript" src="${static.url('js/vendor/codemirror-compressed.js')}"></script>
  <script type="text/javascript" src="${static.url('js/vendor/tiny_mce/tiny_mce.js')}"></script>
  <script type="text/javascript" src="${static.url('js/vendor/tiny_mce/jquery.tinymce.js')}"></script>
  <script type="text/javascript" src="${static.url('js/vendor/CodeMirror/htmlmixed.js')}"></script>
  <script type="text/javascript" src="${static.url('js/vendor/CodeMirror/css.js')}"></script>
  <script type="text/javascript">
    (function() {window.baseUrl = "${settings.STATIC_URL}";})(this);
  </script>
  <%static:js group='module-descriptor-js'/>
%if instructor_tasks is not None:
  <script type="text/javascript" src="${static.url('js/pending_tasks.js')}"></script>
%endif
</%block>

<%include file="/courseware/course_navigation.html" args="active_page='instructor'" />

<style type="text/css">
table.stat_table {
	font-family: verdana,arial,sans-serif;
	font-size:11px;
	color:#333333;
	border-width: 1px;
	border-color: #666666;
	border-collapse: collapse;
}
table.stat_table th {
	border-width: 1px;
	padding: 8px;
	border-style: solid;
	border-color: #666666;
	background-color: #dedede;
}
table.stat_table td {
	border-width: 1px;
	padding: 8px;
	border-style: solid;
	border-color: #666666;
	background-color: #ffffff;
}
.divScroll {
	height: 200px;
	overflow: scroll;
}

a.selectedmode { background-color: yellow; }

textarea {
  height: 200px;
}

.jvectormap-label {
    position: absolute;
    display: none;
    border: solid 1px #CDCDCD;
    -webkit-border-radius: 3px;
    -moz-border-radius: 3px;
    border-radius: 3px;
    background: #292929;
    color: white;
    font-family: sans-serif, Verdana;
    font-size: smaller;
    padding: 3px;
}

.jvectormap-zoomin, .jvectormap-zoomout {
    position: absolute;
    left: 10px;
    -webkit-border-radius: 3px;
    -moz-border-radius: 3px;
    border-radius: 3px;
    background: #292929;
    padding: 3px;
    color: white;
    width: 10px;
    height: 10px;
    cursor: pointer;
    line-height: 10px;
    text-align: center;
}

.jvectormap-zoomin {
    top: 10px;
}

.jvectormap-zoomout {
    top: 30px;
}

</style>

<script language="JavaScript" type="text/javascript">
function goto( mode)
{
  document.idashform.idash_mode.value = mode;
  document.idashform.submit() ;
}
</script>

<section class="container">
<div class="instructor-dashboard-wrapper">

  %if settings.MITX_FEATURES.get('ENABLE_INSTRUCTOR_BETA_DASHBOARD'):
    <div class="beta-button-wrapper"><a href="${ beta_dashboard_url }">${_("Try New Beta Dashboard")}</a></div>
  %endif
  %if studio_url:
    ## not checking access because if user can see this, they are at least course staff (with studio edit access)
    <div class="studio-edit-link"><a href="${studio_url}" target="_blank">${_('Edit Course In Studio')}</a></div>
  %endif


  <section class="instructor-dashboard-content">
    <h1>${_("Instructor Dashboard")}</h1>

    <h2 class="navbar">[ <a href="#" onclick="goto('Grades');" class="${modeflag.get('Grades')}">Grades</a> |
          %if settings.MITX_FEATURES.get('ENABLE_PSYCHOMETRICS'):
            <a href="#" onclick="goto('Psychometrics');" class="${modeflag.get('Psychometrics')}">${_("Psychometrics")}</a> |
          %endif
          <a href="#" onclick="goto('Admin');" class="${modeflag.get('Admin')}">${_("Admin")}</a> |
          <a href="#" onclick="goto('Forum Admin');" class="${modeflag.get('Forum Admin')}">${_("Forum Admin")}</a> |
          <a href="#" onclick="goto('Enrollment');" class="${modeflag.get('Enrollment')}">${_("Enrollment")}</a> |
          <a href="#" onclick="goto('Data');" class="${modeflag.get('Data')}">${_("DataDump")}</a> |
          <a href="#" onclick="goto('Manage Groups');" class="${modeflag.get('Manage Groups')}">${_("Manage Groups")}</a>
          %if show_email_tab:
             | <a href="#" onclick="goto('Email')" class="${modeflag.get('Email')}">${_("Email")}</a>
          %endif
          %if settings.MITX_FEATURES.get('ENABLE_INSTRUCTOR_ANALYTICS'):
             | <a href="#" onclick="goto('Analytics');" class="${modeflag.get('Analytics')}">${_("Analytics")}</a>
          %endif
	  ]
    </h2>

    <form name="idashform" method="POST">
    <input type="hidden" name="csrfmiddlewaretoken" value="${ csrf_token }">
    <input type="hidden" name="idash_mode" value="">

##-----------------------------------------------------------------------------
%if modeflag.get('Grades'):

    %if offline_grade_log:
      <p>
        <span class="copy-warning">Pre-computed grades ${offline_grade_log} available: Use?
          <input type='checkbox' name='use_offline_grades' value='${_("yes")}'>
        </span>
      </p>
    %endif


    <hr width="40%" style="align:left">
    <h2>${_("Grade Downloads")}</h2>
    % if disable_buttons:

    <div class="msg msg-warning">

      <div class="copy">
        <p>
          ${_("Note: some of these buttons are known to time out for larger "
              "courses. We have temporarily disabled those features for courses "
              "with more than {max_enrollment} students. We are urgently working on "
              "fixing this issue. Thank you for your patience as we continue "
              "working to improve the platform!").format(
              max_enrollment=settings.MITX_FEATURES['MAX_ENROLLMENT_INSTR_BUTTONS']
            )}
        </p>
      </div>
    </div>
    % endif

    <p>
    <a href="${reverse('gradebook', kwargs=dict(course_id=course.id))}" class="${'is-disabled' if disable_buttons else ''}">${_("Gradebook")}</a>
    </p>

    <p>
    <a href="${reverse('grade_summary', kwargs=dict(course_id=course.id))}" class="${'is-disabled' if disable_buttons else ''}">${_("Grade summary")}</a>
    </p>

    <p>
    <input type="submit" name="action" value="Dump list of enrolled students" class="${'is-disabled' if disable_buttons else ''}">
    </p>

    <p>
    <input type="submit" name="action" value="Dump Grades for all students in this course" class="${'is-disabled' if disable_buttons else ''}">
    <input type="submit" name="action" value="Download CSV of all student grades for this course" class="${'is-disabled' if disable_buttons else ''}">
    </p>

    <p>
    <input type="submit" name="action" value="Dump all RAW grades for all students in this course" class="${'is-disabled' if disable_buttons else ''}">
    <input type="submit" name="action" value="Download CSV of all RAW grades" class="${'is-disabled' if disable_buttons else ''}">
    </p>

    <p>
    <input type="submit" name="action" value="Download CSV of answer distributions" class="${'is-disabled' if disable_buttons else ''}">
    <input type="submit" name="action" value="Dump description of graded assignments configuration">
    </p>
    <hr width="40%" style="align:left">

  %if settings.MITX_FEATURES.get('REMOTE_GRADEBOOK_URL','') and instructor_access:

    <%
        rg = course.remote_gradebook
    %>

    <h3>${_("Export grades to remote gradebook")}</h3>
    <p>${_("The assignments defined for this course should match the ones stored in the gradebook, for this to work properly!")}</p>

    <ul>
    <li>${_("Gradebook name:")} <span class="copy-confirm">${rg.get('name','None defined!')}</span>
    <br/>
    <br/>
    <input type="submit" name="action" value="List assignments available in remote gradebook">
    <input type="submit" name="action" value="List enrolled students matching remote gradebook">
    <br/>
    <br/>
    </li>
    <li><input type="submit" name="action" value="List assignments available for this course">
    <br/>
    <br/>
    </li>
    <li>${_("Assignment name:")} <input type="text" name="assignment_name" size=40 >
    <br/>
    <br/>
    <input type="submit" name="action" value="Display grades for assignment">
    <input type="submit" name="action" value="Export grades for assignment to remote gradebook">
    <input type="submit" name="action" value="Export CSV file of grades for assignment">
    </li>
    </ul>
    <hr width="40%" style="align:left">

  %endif
  %if settings.MITX_FEATURES.get('ENABLE_INSTRUCTOR_BACKGROUND_TASKS'):
    <H2>${_("Course-specific grade adjustment")}</h2>

    <p>
      ${_("Specify a particular problem in the course here by its url:")}
      <input type="text" name="problem_for_all_students" size="60">
    </p>
    <p>
      ${_('You may use just the "urlname" if a problem, or "modulename/urlname" if not. '
          '(For example, if the location is <tt>i4x://university/course/problem/problemname</tt>, '
          'then just provide the <tt>problemname</tt>. '
          'If the location is <tt>i4x://university/course/notaproblem/someothername</tt>, then '
          'provide <tt>notaproblem/someothername</tt>.)')}
    </p>
    <p>
      ${_("Then select an action:")}
      <input type="submit" name="action" value="Reset ALL students' attempts">
      <input type="submit" name="action" value="Rescore ALL students' problem submissions">
    </p>
    <p>
    <p>${_("These actions run in the background, and status for active tasks will appear in a table below. To see status for all tasks submitted for this problem, click on this button:")}
    </p>
    <p>
      <input type="submit" name="action" value="Show Background Task History">
    </p>

    <hr width="40%" style="align:left">
  %endif

    <h2>${_("Student-specific grade inspection and adjustment")}</h2>
    <p>
      ${_("Specify the {platform_name} email address or username of a student here:").format(platform_name=settings.PLATFORM_NAME)}
      <input type="text" name="unique_student_identifier">
    </p>
    <p>
      ${_("Click this, and a link to student's progress page will appear below:")}
      <input type="submit" name="action" value="Get link to student's progress page">
    </p>
    <p>
      ${_("Specify a particular problem in the course here by its url:")}
      <input type="text" name="problem_for_student" size="60">
    </p>
    <p>
      ${_('You may use just the "urlname" if a problem, or "modulename/urlname" if not. '
          '(For example, if the location is <tt>i4x://university/course/problem/problemname</tt>, '
          'then just provide the <tt>problemname</tt>. '
          'If the location is <tt>i4x://university/course/notaproblem/someothername</tt>, then '
          'provide <tt>notaproblem/someothername</tt>.)')}
    </p>
    <p>
      ${_("Then select an action:")}
      <input type="submit" name="action" value="Reset student's attempts">
      %if settings.MITX_FEATURES.get('ENABLE_INSTRUCTOR_BACKGROUND_TASKS'):
      <input type="submit" name="action" value="Rescore student's problem submission">
      %endif
    </p>

    %if instructor_access:
    <p>
      ${_("You may also delete the entire state of a student for the specified module:")}
      <input type="submit" name="action" value="Delete student state for module">
    </p>
    %endif
    %if settings.MITX_FEATURES.get('ENABLE_INSTRUCTOR_BACKGROUND_TASKS'):
    <p>${_("Rescoring runs in the background, and status for active tasks will appear in a table below. "
           "To see status for all tasks submitted for this problem and student, click on this button:")}
    </p>
    <p>
      <input type="submit" name="action" value="Show Background Task History for Student">
    </p>
    %endif

 %endif

##-----------------------------------------------------------------------------
%if modeflag.get('Psychometrics'):

    <p>${_("Select a problem and an action:")}
    </p>

    <p>
    <select name="Problem">
    %for problem, count in sorted(problems.items(), key=lambda x: x[0]):
        <option value="${problem}">${problem} [${count}]</option>
    %endfor
    </select>
    </p>
    <p>
    <input type="submit" name="action" value="Generate Histogram and IRT Plot">
    </p>

    <p></p>

%endif

##-----------------------------------------------------------------------------
%if modeflag.get('Admin'):

  %if instructor_access:
    <hr width="40%" style="align:left">
    <p>
    <input type="submit" name="action" value="List course staff members">
    <p>
    <input type="text" name="staffuser">
    <input type="submit" name="action" value="Remove course staff">
    <input type="submit" name="action" value="Add course staff">
    <hr width="40%" style="align:left">
  %endif

  %if admin_access:
    <hr width="40%" style="align:left">
    <p>
    <input type="submit" name="action" value="List course instructors">
    <p>
    <input type="text" name="instructor"> <input type="submit" name="action" value="Remove instructor">
    <input type="submit" name="action" value="Add instructor">
    <hr width="40%" style="align:left">
  %endif

  %if settings.MITX_FEATURES['ENABLE_MANUAL_GIT_RELOAD'] and admin_access:
    <p>
    <input type="submit" name="action" value="Reload course from XML files">
    <input type="submit" name="action" value="GIT pull and Reload course">
  %endif
%endif

##-----------------------------------------------------------------------------
%if modeflag.get('Forum Admin'):
  %if instructor_access:
    <hr width="40%" style="align:left">
    <p>
    <input type="submit" name="action" value="List course forum admins">
    <p>
    <input type="text" name="forumadmin"> <input type="submit" name="action" value="Remove forum admin">
    <input type="submit" name="action" value="Add forum admin">
    <hr width="40%" style="align:left">
  %endif

  %if instructor_access or forum_admin_access:
    <p>
    <input type="submit" name="action" value="List course forum moderators">
    <input type="submit" name="action" value="List course forum community TAs">
    <p>
    <input type="text" name="forummoderator">
    <input type="submit" name="action" value="Remove forum moderator">
    <input type="submit" name="action" value="Add forum moderator">
    <input type="submit" name="action" value="Remove forum community TA">
    <input type="submit" name="action" value="Add forum community TA">
    <hr width="40%" style="align:left">
  %else:
  <p>${_("User requires forum administrator privileges to perform administration tasks.  See instructor.")}</p>
  %endif
%endif

##-----------------------------------------------------------------------------
%if modeflag.get('Enrollment'):

    <hr width="40%" style="align:left">
    <h2>${_("Enrollment Data")}</h2>
<<<<<<< HEAD
    % if disable_buttons:

    <div class="msg msg-warning">
      <div class="copy">
        <p>
          ${_("Note: some of these buttons are known to time out for larger "
              "courses. We have temporarily disabled those features for courses "
              "with more than {max_enrollment} students. We are urgently working on "
              "fixing this issue. Thank you for your patience as we continue "
              "working to improve the platform!").format(
              max_enrollment=settings.MITX_FEATURES['MAX_ENROLLMENT_INSTR_BUTTONS']
            )}
        </p>
      </div>
    </div>
    % endif

    <input type="submit" name="action" value="List enrolled students" class="${'is-disabled' if disable_buttons else ''}">
    <input type="submit" name="action" value="List students who may enroll but may not have yet signed up" class="${'is-disabled' if disable_buttons else ''}">
=======

    <input type="submit" name="action" value="List enrolled students">
    <input type="submit" name="action" value="List students who may enroll but may not have yet signed up">
>>>>>>> aba8fa68
    <hr width="40%" style="align:left">

  %if settings.MITX_FEATURES.get('REMOTE_GRADEBOOK_URL','') and instructor_access:

    <%
        rg = course.remote_gradebook
    %>

    <p>${_("Pull enrollment from remote gradebook")}</p>
    <ul>
    <li>${_("Gradebook name:")} <span class="copy-confirm">${rg.get('name','None defined!')}</span>
    <li>${_("Section:")} <input type="text" name="gradebook_section" size=40 value="${rg.get('section','')}"></li>
    </ul>
    <input type="submit" name="action" value="List sections available in remote gradebook">
    <input type="submit" name="action" value="List students in section in remote gradebook">
    <input type="submit" name="action" value="Overload enrollment list using remote gradebook">
    <input type="submit" name="action" value="Merge enrollment list with remote gradebook">
    <hr width="40%" style="align:left">

  %endif
  <h2>${_("Batch Enrollment")}</h2>
  <p>${_("Enroll or un-enroll one or many students: enter emails, separated by new lines or commas;")}</p>
  <textarea rows="6" cols="70" name="multiple_students"></textarea>
  <p>
  <input type="checkbox" name="email_students"> ${_("Notify students by email")}
  <p>
  <input type="checkbox" name="auto_enroll"> ${_("Auto-enroll students when they activate")}
  <input type="submit" name="action" value="Enroll multiple students">
  <p>
  <input type="submit" name="action" value="Unenroll multiple students">

%endif

##-----------------------------------------------------------------------------

%if modeflag.get('Data'):
    <hr width="40%" style="align:left">
    <p>
    <input type="submit" name="action" value="Download CSV of all student profile data">
    </p>
    <p> ${_("Problem urlname:")}
        <input type="text" name="problem_to_dump" size="40">
        <input type="submit" name="action" value="Download CSV of all responses to problem">
    </p>
    <p>
    <input type="submit" name="action" value="Download CSV of all student anonymized IDs">
    </p>
    <hr width="40%" style="align:left">
%endif

##-----------------------------------------------------------------------------

%if modeflag.get('Manage Groups'):
  %if instructor_access:
    <hr width="40%" style="align:left">
    <p>
    <input type="submit" name="action" value="List beta testers">
    <p>
    ## Translators: days_early_for_beta should not be translated
    ${_("Enter usernames or emails for students who should be beta-testers, one per line, or separated by commas.  They will get to "
        "see course materials early, as configured via the <tt>days_early_for_beta</tt> option in the course policy.")}
    </p>
    <p>
    <textarea cols="50" row="30" name="betausers"></textarea>
    <input type="submit" name="action" value="Remove beta testers">
    <input type="submit" name="action" value="Add beta testers">
    </p>
    <hr width="40%" style="align:left">

    %if course.is_cohorted:
    <%include file="/course_groups/cohort_management.html" />
    %endif

  %endif
%endif

##-----------------------------------------------------------------------------

%if modeflag.get('Email'):
    %if email_msg:
        <p></p><p>${email_msg}</p>
    %endif

    <ul class="list-fields">
      <li class="field">
        <label for="id_to">${_("Send to:")}</label>
        <select id="id_to" name="to_option">
          <option value="myself">${_("Myself")}</option>
          %if to_option == "staff":
          <option value="staff" selected="selected">${_("Staff and instructors")}</option>
          %else:
          <option value="staff">${_("Staff and instructors")}</option>
              %endif
              %if to_option == "all":
                <option value="all" selected="selected">${_("All (students, staff and instructors)")}</option>
              %else:
          <option value="all">${_("All (students, staff and instructors)")}</option>
          %endif
        </select>
      </li>

      <li class="field">
        <label for="id_subject">${_("Subject: ")}</label>
        %if subject:
          <input type="text" id="id_subject" name="subject" maxlength="100" size="75" value="${subject}">
        %else:
          <input type="text" id="id_subject" name="subject" maxlength="100" size="75">
        %endif
      </li>

      <li class="field">
        <label>Message:</label>
        <div class="email-editor">
          ${editor}
        </div>
        <input type="hidden" name="message" value="">
      </li>
    </ul>

    <div class="submit-email-action">
      ${_("Please try not to email students more than once a day. Important things to consider before sending:")}
      <ul class="list-advice">
        <li class="item">${_("Have you read over the email to make sure it says everything you want to say?")}</li>
        <li class="item">${_("Have you sent the email to yourself first to make sure you're happy with how it's displayed?")}</li>
      </ul>
      <input type="submit" name="action" value="Send email">
    </div>
    <script type="text/javascript">
      var emailEditor = XModule.loadModule($('.xmodule_edit'));
      document.idashform.onsubmit = function() {
        this.message.value = emailEditor.save()['data'];
        return true;
      }
    </script>

    <p>These email actions run in the background, and status for active email tasks will appear in a table below.
       To see status for all bulk email tasks submitted for this course, click on this button:
    </p>
    <p>
      <input type="submit" name="action" value="Show Background Email Task History">
    </p>
%endif

    </form>
##-----------------------------------------------------------------------------

%if msg:
    <p></p><p>${msg}</p>
%endif

##-----------------------------------------------------------------------------

%if modeflag.get('Analytics'):

  %if not any(analytics_results.values()):
    <p>${_("No Analytics are available at this time.")}</p>
  %endif

  %if analytics_results.get("StudentsEnrolled"):
    <p>
      ${_("Students enrolled:")}
      ${analytics_results["StudentsEnrolled"]['data'][0]['students']}
      (${analytics_results["StudentsEnrolled"]['time']})
    </p>
  %endif

  %if analytics_results.get("StudentsActive"):
    <p>
      ${_("Students active in the last week:")}
      ${analytics_results["StudentsActive"]['data'][0]['active']}
      (${analytics_results["StudentsActive"]['time']})
    </p>
  %endif

  %if analytics_results.get("StudentsDropoffPerDay"):
    <p>
      ${_("Student activity day by day")}
      (${analytics_results["StudentsDropoffPerDay"]['time']})
    </p>
    <div>
      <table class="stat_table">
        <tr>
          <th>${_("Day")}</th>
          <th>${_("Students")}</th>
        </tr>
      %for row in analytics_results['StudentsDropoffPerDay']['data']:
        <tr>
          ## For now, just discard the non-date portion
          <td>${row['last_day'].split("T")[0]}</td>
          <td>${row['num_students']}</td>
        </tr>
      %endfor
      </table>
    </div>
  %endif
  <br/>
  %if analytics_results.get("ProblemGradeDistribution"):
    <p>
      ${_("Answer distribution for problems")}
      (${analytics_results["ProblemGradeDistribution"]['time']})
    </p>
    <div>
      <table class="stat_table">
        <tr>
          <th>${_("Problem")}</th>
          <th>${_("Max")}</th>
          <th colspan="99">${_("Points Earned (Num Students)")}</th>
        </tr>
      %for row in analytics_results['ProblemGradeDistribution']['data']:
        <tr>
          <td>${row['module_id'].split('/')[-1]}</td>
          <td>${max(grade_record['max_grade'] for grade_record in row["grade_info"])}
          %for grade_record in row["grade_info"]:
          <td>
            %if isinstance(grade_record["grade"], float):
              ${"{grade:.2f}".format(**grade_record)}
            %else:
              ${"{grade}".format(**grade_record)}
            %endif
            (${grade_record["num_students"]})
          </td>
          %endfor
        </tr>
      %endfor
      </table>
    </div>
  %endif
%endif

%if modeflag.get('Analytics In Progress'):

  ##This is not as helpful as it could be -- let's give full point distribution
  ##instead.
  %if analytics_results.get("StudentsPerProblemCorrect"):
    <p>
      ${_("Students answering correctly")}
      (${analytics_results["StudentsPerProblemCorrect"]['time']})
    </p>
    <div class="divScroll">
      <table class="stat_table">
        <tr>
          <th>${_("Problem")}</th>
          <th>${_("Number of students")}</th>
        </tr>
      %for row in analytics_results['StudentsPerProblemCorrect']['data']:
        <tr>
          <td>${row['module_id'].split('/')[-1]}</td>
          <td>${row['count']}</td>
        </tr>
      %endfor
      </table>
    </div>
  %endif

   <p>
     ${_("Student distribution per country, all courses, Sep-12 to Oct-17, 1 server (shown here as an example):")}
   </p>

<div id="posts-list" class="clearfix">
<figure>
    <div id="world-map-students" style="width: 720px; height: 400px"></div>
    <script>
      var student_data = {BD : '300', BE : '156', BF : '7', BG : '246', BA : '62', BB : '1', BN : '7', BO : '61', JP : '153', BI : '4', BJ : '6', BT : '11', JM : '32', JO : '67', WS : '1', BR : '1941', BS : '5', JE : '6', BY : '166', BZ : '4', RU : '1907', RW : '50', RS : '128', TL : '1', RE : '2', A2 : '59', TJ : '9', RO : '232', GU : '3', GT : '76', GR : '565', BH : '22', GY : '6', GG : '2', GF : '1', GE : '22', GD : '7', GB : '2023', GA : '4', GM : '18', GL : '2', GI : '1', GH : '393', OM : '25', TN : '143', BW : '26', HR : '76', HT : '38', HU : '259', HK : '103', HN : '51', AD : '1', PR : '40', PS : '38', PT : '487', PY : '38', PA : '21', PG : '11', PE : '342', PK : '1833', PH : '571', TM : '1', PL : '736', ZM : '61', EE : '67', EG : '961', ZA : '184', EC : '118', AL : '44', AO : '10', SB : '2', EU : '183', ET : '153', SO : '1', ZW : '42', KY : '3', ES : '1954', ER : '3', ME : '6', MD : '26', MG : '10', UY : '64', UZ : '40', MM : '21', ML : '4', MO : '3', MN : '49', US : '11899', MU : '11', MT : '15', MW : '41', MV : '5', MP : '4', MR : '1', IM : '2', UG : '133', MY : '207', MX : '844', AT : '83', FR : '446', MA : '175', A1 : '167', AX : '1', FI : '97', FJ : '9', NI : '23', NL : '240', NO : '110', NA : '27', NC : '1', NE : '4', NG : '753', NZ : '98', NP : '200', CI : '9', CH : '144', CO : '851', CN : '282', CM : '82', CL : '243', CA : '1129', CD : '7', CZ : '161', CY : '26', CR : '137', CV : '11', CU : '15', SZ : '6', SY : '58', KG : '47', KE : '282', SR : '5', KI : '1', KH : '40', SV : '155', KM : '1', ST : '1', SK : '66', KR : '141', SI : '70', KP : '1', KW : '28', SN : '16', SL : '11', KZ : '174', SA : '352', SG : '217', SE : '172', SD : '61', DO : '104', DM : '5', DJ : '6', DK : '105', DE : '941', YE : '90', DZ : '281', MK : '28', TZ : '124', LC : '5', LA : '7', TW : '115', TT : '33', TR : '288', LK : '96', LV : '52', TO : '2', LT : '114', LU : '21', LR : '9', LS : '9', TH : '84', TG : '11', LY : '15', VC : '6', AE : '151', VE : '180', AG : '1', AF : '21', IQ : '29', VI : '1', IS : '14', IR : '153', AM : '37', IT : '365', VN : '269', AP : '23', AR : '258', AU : '661', IL : '159', AW : '3', IN : '7836', LB : '28', AZ : '22', IE : '210', ID : '382', UA : '860', QA : '23', MZ : '8'};
      $(function(){
        $('#world-map-students').vectorMap({
          map: 'world_mill_en',
          backgroundColor: '#eeeeee',
          series: {
            regions: [{
              values: student_data,
              scale: ['#C8EEFF', '#0071A4'],
              normalizeFunction: 'polynomial'
            }]
          },
          onRegionLabelShow: function(event, label, code){
            label.text(label.text() + ': ' + (student_data[code] != null ? student_data[code] : 0));
          }
        });
      });
    </script>
</figure>
</div>


##     <p>Number of students who dropped off per day before becoming inactive:</p>
##
##     % if dropoff_per_day is not None:
##     % if dropoff_per_day['status'] == 'success':
##     <div class="divScroll">
##     <table class="stat_table">
##     <tr><th>Day</th><th>Number of students</th></tr>
##     % for k,v in dropoff_per_day['data'].items():
##     <tr> <td>${k}</td> <td>${v}</td> </tr>
##     % endfor
##     </table>
##     </div>
##     % else:
##     <i> ${dropoff_per_day['error']}</i>
##     % endif
##     % else:
##     <i> null data </i>
##     % endif
##   </p>
##


##   <p>
##     <h2>Daily activity (online version):</h2>
##     <table class="stat_table">
##     <tr><th>Day</td><th>Number of students</td></tr>
##     % for k,v in daily_activity_json['data'].items():
##     <tr>
##     <td>${k}</td> <td>${v}</td>
##     </tr>
##     % endfor
##     </table>
##   </p>


%endif

##-----------------------------------------------------------------------------

%if datatable and modeflag.get('Psychometrics') is None:

    <br/>
    <br/>
    <p>
      <hr width="100%">
      <h2>${datatable['title'] | h}</h2>
      <table class="stat_table">
        <tr>
	%for hname in datatable['header']:
	  <th>${hname | h}</th>
	%endfor
	</tr>
        %for row in datatable['data']:
          <tr>
	    %for value in row:
	      <td>${value | h}</td>
	    %endfor
	  </tr>
        %endfor
      </table>
    </p>
%endif

## Output tasks in progress

%if instructor_tasks is not None and len(instructor_tasks) > 0:
    <hr width="100%">
    <h2>${_("Pending Instructor Tasks")}</h2>
    <div id="task-progress-wrapper">
      <table class="stat_table">
        <tr>
          <th>${_("Task Type")}</th>
          <th>${_("Task inputs")}</th>
          <th>${_("Task Id")}</th>
          <th>${_("Requester")}</th>
          <th>${_("Submitted")}</th>
          <th>${_("Task State")}</th>
          <th>${_("Duration (sec)")}</th>
          <th>${_("Task Progress")}</th>
        </tr>
      %for tasknum, instructor_task in enumerate(instructor_tasks):
        <tr id="task-progress-entry-${tasknum}" class="task-progress-entry"
	    data-task-id="${instructor_task.task_id}"
	    data-in-progress="true">
          <td>${instructor_task.task_type}</td>
          <td>${instructor_task.task_input}</td>
          <td class="task-id">${instructor_task.task_id}</td>
          <td>${instructor_task.requester}</td>
          <td>${instructor_task.created}</td>
          <td class="task-state">${instructor_task.task_state}</td>
          <td class="task-duration">${_("unknown")}</td>
          <td class="task-progress">${_("unknown")}</td>
        </tr>
      %endfor
      </table>
    </div>
  <br/>

%endif

##-----------------------------------------------------------------------------

%if course_stats and modeflag.get('Psychometrics') is None:

    <br/>
    <br/>
    <p>
      <hr width="100%">
      <h2>${course_stats['title'] | h}</h2>
      <table class="stat_table">
        <tr>
	%for hname in course_stats['header']:
	  <th>${hname | h}</th>
	%endfor
	</tr>
        %for row in course_stats['data']:
          <tr>
	    %for value in row:
	      <td>${value | h}</td>
	    %endfor
	  </tr>
        %endfor
      </table>
    </p>
%endif

##-----------------------------------------------------------------------------
%if modeflag.get('Psychometrics'):

    %for plot in plots:
      <br/>
      <h3>${plot['title']}</h3>
      <br/>
      <p>${plot['info']}</p>
      <br/>
      <div id="plot_${plot['id']}" style="width:600px;height:300px;"></div>
      <script type="text/javascript">
          $(function () {
              ${plot['data']}
              $.plot($("#plot_${plot['id']}"), ${plot['cmd']}  );
          });
      </script>
      <br/>
      <br/>
    %endfor

%endif

##-----------------------------------------------------------------------------
## always show msg


##-----------------------------------------------------------------------------
%if modeflag.get('Admin'):
 % if course_errors is not UNDEFINED:
    <h2>${_("Course errors")}</h2>
    <div id="course-errors">
    %if not course_errors:
          None
    %else:
      <ul>
        % for (summary, err) in course_errors:
        <li>${summary | h}
        % if err:
          <ul><li><pre>${err | h}</pre></li></ul>
        % else:
          <p>&nbsp;</p>
        % endif
        </li>
        % endfor
        </ul>
      %endif
      </div>
  % endif
%endif

  </section>
</div>
</section><|MERGE_RESOLUTION|>--- conflicted
+++ resolved
@@ -399,7 +399,6 @@
 
     <hr width="40%" style="align:left">
     <h2>${_("Enrollment Data")}</h2>
-<<<<<<< HEAD
     % if disable_buttons:
 
     <div class="msg msg-warning">
@@ -419,11 +418,6 @@
 
     <input type="submit" name="action" value="List enrolled students" class="${'is-disabled' if disable_buttons else ''}">
     <input type="submit" name="action" value="List students who may enroll but may not have yet signed up" class="${'is-disabled' if disable_buttons else ''}">
-=======
-
-    <input type="submit" name="action" value="List enrolled students">
-    <input type="submit" name="action" value="List students who may enroll but may not have yet signed up">
->>>>>>> aba8fa68
     <hr width="40%" style="align:left">
 
   %if settings.MITX_FEATURES.get('REMOTE_GRADEBOOK_URL','') and instructor_access:
