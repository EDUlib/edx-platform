--- conflicted
+++ resolved
@@ -731,13 +731,9 @@
 
 # Locale/Internationalization
 TIME_ZONE = 'America/New_York'  # http://en.wikipedia.org/wiki/List_of_tz_zones_by_name
-<<<<<<< HEAD
 LANGUAGE_CODE = 'fr'  # http://www.i18nguy.com/unicode/language-identifiers.html
-=======
-LANGUAGE_CODE = 'en'  # http://www.i18nguy.com/unicode/language-identifiers.html
 # these languages display right to left
-LANGUAGES_BIDI = ("en@rtl", "he", "ar", "fa", "ur", "fa-ir")
->>>>>>> 464ae712
+# LANGUAGES_BIDI = ("en@rtl", "he", "ar", "fa", "ur", "fa-ir")
 
 # Sourced from http://www.localeplanet.com/icu/ and wikipedia
 LANGUAGES = (
