--- conflicted
+++ resolved
@@ -1,11 +1,9 @@
 // studio - base styling
 // ====================
 
-<<<<<<< HEAD
 // basic setup
 @import url(https://fonts.googleapis.com/css?family=PT+Sans|PT+Serif&subset=latin,latin-ext);
 
-=======
 // Table of Contents 
 // * +Basic Setup 
 // * +Typography - Basic
@@ -23,9 +21,6 @@
 // * +Utility - Basic
 // * +JS Dependent
 
-// +Basic Setup
-// ==================== 
->>>>>>> 464ae712
 html {
   font-size: 62.5%;
   height: 102%; // force scrollbar to prevent jump when scroll appears, cannot use overflow because it breaks drag
