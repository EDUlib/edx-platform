// studio - utilities - variables
// ====================

// Table of Contents 
// * +Grid
// * +Fonts
// * +Colors - Utility
// * +Colors - Primary
// * +Colors - Shadow
// * +Color - Application
// * +Timing
// * +Archetype UI
// * +Specific UI
// * +Deprecated

$baseline: 20px;

// +Grid
// ==================== 
$gw-column: ($baseline*3);
$gw-gutter: $baseline;
$fg-column: $gw-column;
$fg-gutter: $gw-gutter;
$fg-max-columns: 12;
$fg-max-width: 1280px;
$fg-min-width: 900px;

<<<<<<< HEAD
// ====================

// fonts
//@import url(http://fonts.googleapis.com/css?family=PT+Sans|PT+Serif&subset=latin,latin-ext);

$f-serif: 'Bree Serif', Georgia, Cambria, 'Times New Roman', Times, serif;
$f-sans-serif: 'PT Sans', 'Open Sans','Helvetica Neue', Helvetica, Arial, sans-serif;
$f-decorative: '';
=======
// +Fonts
// ==================== 
$f-sans-serif: 'Open Sans','Helvetica Neue', Helvetica, Arial, sans-serif;
>>>>>>> 464ae712
$f-monospace: 'Bitstream Vera Sans Mono', Consolas, Courier, monospace;

// +Colors - Utility
// ==================== 
$transparent: rgba(0,0,0,0); // used when color value is needed for UI width/transitions but element is transparent

// +Colors - Primary
// ==================== 
$black: rgb(0,0,0);
$black-t0: rgba($black, 0.125);
$black-t1: rgba($black, 0.25);
$black-t2: rgba($black, 0.5);
$black-t3: rgba($black, 0.75);

$white: rgb(255,255,255);
$white-t0: rgba($white, 0.125);
$white-t1: rgba($white, 0.25);
$white-t2: rgba($white, 0.5);
$white-t3: rgba($white, 0.75);

$gray: rgb(127,127,127);
$gray-l1: tint($gray,20%);
$gray-l2: tint($gray,40%);
$gray-l3: tint($gray,60%);
$gray-l4: tint($gray,80%);
$gray-l5: tint($gray,90%);
$gray-l6: tint($gray,95%);
$gray-l7: tint($gray,99%);
$gray-d1: shade($gray,20%);
$gray-d2: shade($gray,40%);
$gray-d3: shade($gray,60%);
$gray-d4: shade($gray,80%);

$blue: rgb(0, 159, 230);
$blue-l1: tint($blue,20%);
$blue-l2: tint($blue,40%);
$blue-l3: tint($blue,60%);
$blue-l4: tint($blue,80%);
$blue-l5: tint($blue,90%);
$blue-d1: shade($blue,20%);
$blue-d2: shade($blue,40%);
$blue-d3: shade($blue,60%);
$blue-d4: shade($blue,80%);
$blue-s1: saturate($blue,15%);
$blue-s2: saturate($blue,30%);
$blue-s3: saturate($blue,45%);
$blue-u1: desaturate($blue,15%);
$blue-u2: desaturate($blue,30%);
$blue-u3: desaturate($blue,45%);
$blue-t0: rgba($blue, 0.125);
$blue-t1: rgba($blue, 0.25);
$blue-t2: rgba($blue, 0.50);
$blue-t3: rgba($blue, 0.75);

$pink: rgb(183, 37, 103); // #b72567;
$pink-l1: tint($pink,20%);
$pink-l2: tint($pink,40%);
$pink-l3: tint($pink,60%);
$pink-l4: tint($pink,80%);
$pink-l5: tint($pink,90%);
$pink-d1: shade($pink,20%);
$pink-d2: shade($pink,40%);
$pink-d3: shade($pink,60%);
$pink-d4: shade($pink,80%);
$pink-s1: saturate($pink,15%);
$pink-s2: saturate($pink,30%);
$pink-s3: saturate($pink,45%);
$pink-u1: desaturate($pink,15%);
$pink-u2: desaturate($pink,30%);
$pink-u3: desaturate($pink,45%);

$red: rgb(178, 6, 16);  // #b20610;
$red-l1: tint($red,20%);
$red-l2: tint($red,40%);
$red-l3: tint($red,60%);
$red-l4: tint($red,80%);
$red-l5: tint($red,90%);
$red-d1: shade($red,20%);
$red-d2: shade($red,40%);
$red-d3: shade($red,60%);
$red-d4: shade($red,80%);
$red-s1: saturate($red,15%);
$red-s2: saturate($red,30%);
$red-s3: saturate($red,45%);
$red-u1: desaturate($red,15%);
$red-u2: desaturate($red,30%);
$red-u3: desaturate($red,45%);

$green: rgb(37, 184, 90); // #25b85a
$green-l1: tint($green,20%);
$green-l2: tint($green,40%);
$green-l3: tint($green,60%);
$green-l4: tint($green,80%);
$green-l5: tint($green,90%);
$green-d1: shade($green,20%);
$green-d2: shade($green,40%);
$green-d3: shade($green,60%);
$green-d4: shade($green,80%);
$green-s1: saturate($green,15%);
$green-s2: saturate($green,30%);
$green-s3: saturate($green,45%);
$green-u1: desaturate($green,15%);
$green-u2: desaturate($green,30%);
$green-u3: desaturate($green,45%);

$yellow: rgb(237, 189, 60);
$yellow-l1: tint($yellow,20%);
$yellow-l2: tint($yellow,40%);
$yellow-l3: tint($yellow,60%);
$yellow-l4: tint($yellow,80%);
$yellow-l5: tint($yellow,90%);
$yellow-d1: shade($yellow,20%);
$yellow-d2: shade($yellow,40%);
$yellow-d3: shade($yellow,60%);
$yellow-d4: shade($yellow,80%);
$yellow-s1: saturate($yellow,15%);
$yellow-s2: saturate($yellow,30%);
$yellow-s3: saturate($yellow,45%);
$yellow-u1: desaturate($yellow,15%);
$yellow-u2: desaturate($yellow,30%);
$yellow-u3: desaturate($yellow,45%);

$orange: rgb(237, 189, 60);
$orange-l1: tint($orange,20%);
$orange-l2: tint($orange,40%);
$orange-l3: tint($orange,60%);
$orange-l4: tint($orange,80%);
$orange-l5: tint($orange,90%);
$orange-d1: shade($orange,20%);
$orange-d2: shade($orange,40%);
$orange-d3: shade($orange,60%);
$orange-d4: shade($orange,80%);
$orange-s1: saturate($orange,15%);
$orange-s2: saturate($orange,30%);
$orange-s3: saturate($orange,45%);
$orange-u1: desaturate($orange,15%);
$orange-u2: desaturate($orange,30%);
$orange-u3: desaturate($orange,45%);

// +Colors - Shadows
// ==================== 
$shadow: rgba($black, 0.2);
$shadow-l1: rgba($black, 0.1);
$shadow-l2: rgba($black, 0.05);
$shadow-d1: rgba($black, 0.4);
$shadow-d2: rgba($black, 0.6);

// +Colors - Application
// ==================== 
$color-draft: $gray-l3;
$color-live: $blue;
$color-ready: $green;
$color-warning: $orange-l2;
$color-error: $red-l2;
$color-staff-only: $black;
$color-visibility-set: $black;

$color-heading-base: $gray-d2;
$color-copy-base: $gray-l1;
$color-copy-emphasized: $gray-d2;

// +Timing
// ==================== 
// used for animation/transition mixin syncing
$tmg-s3: 3.0s;
$tmg-s2: 2.0s;
$tmg-s1: 1.0s;
$tmg-avg: 0.75s;
$tmg-f1: 0.50s;
$tmg-f2: 0.25s;
$tmg-f3: 0.125s;

// +Archetype UI
// ==================== 
$ui-action-primary-color: $blue-u2;
$ui-action-primary-color-focus: $blue-s1;

$ui-link-color: $blue-u2;
$ui-link-color-focus: $blue-s1;

// +Specific UI
// ==================== 
$ui-notification-height: ($baseline*10);
$ui-update-color: $blue-l4;

// +Deprecated 
// ==================== 
// do not use, future clean up will use updated styles
$baseFontColor: $gray-d2;
$lighter-base-font-color: rgb(100,100,100);
$offBlack: #3c3c3c;
$green: #108614;
$lightGrey: #edf1f5;
$mediumGrey: #b0b6c2;
$darkGrey: #8891a1;
$extraDarkGrey: #3d4043;
$paleYellow: #fffcf1;
$yellow: rgb(255, 254, 223);
$green: rgb(37, 184, 90);
$brightGreen: rgb(22, 202, 87);
$disabledGreen: rgb(124, 206, 153);
$darkGreen: rgb(52, 133, 76);
$lightBluishGrey: rgb(197, 207, 223);
$lightBluishGrey2: rgb(213, 220, 228);
$error-red: rgb(253, 87, 87);


//carryover from LMS for xmodules
$sidebar-color: rgb(246, 246, 246);

// type
$sans-serif: $f-sans-serif;
$body-line-height: golden-ratio(.875em, 1);

// carried over from LMS for xmodules
$action-primary-active-bg: #1AA1DE; // $m-blue
$very-light-text: $white;<|MERGE_RESOLUTION|>--- conflicted
+++ resolved
@@ -25,7 +25,6 @@
 $fg-max-width: 1280px;
 $fg-min-width: 900px;
 
-<<<<<<< HEAD
 // ====================
 
 // fonts
@@ -34,11 +33,9 @@
 $f-serif: 'Bree Serif', Georgia, Cambria, 'Times New Roman', Times, serif;
 $f-sans-serif: 'PT Sans', 'Open Sans','Helvetica Neue', Helvetica, Arial, sans-serif;
 $f-decorative: '';
-=======
 // +Fonts
 // ==================== 
-$f-sans-serif: 'Open Sans','Helvetica Neue', Helvetica, Arial, sans-serif;
->>>>>>> 464ae712
+// $f-sans-serif: 'Open Sans','Helvetica Neue', Helvetica, Arial, sans-serif;
 $f-monospace: 'Bitstream Vera Sans Mono', Consolas, Courier, monospace;
 
 // +Colors - Utility
