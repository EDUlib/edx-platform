import datetime
import json
import copy

from django.contrib.auth.models import User
from django.test.client import Client
from django.core.urlresolvers import reverse
from django.utils.timezone import UTC

from xmodule.modulestore import Location
from models.settings.course_details import (CourseDetails, CourseSettingsEncoder)
from models.settings.course_grading import CourseGradingModel
from contentstore.utils import get_modulestore

from xmodule.modulestore.tests.django_utils import ModuleStoreTestCase
from xmodule.modulestore.tests.factories import CourseFactory

from models.settings.course_metadata import CourseMetadata
from xmodule.modulestore.xml_importer import import_from_xml
from xmodule.modulestore.django import modulestore
from xmodule.fields import Date


class CourseTestCase(ModuleStoreTestCase):
    def setUp(self):
        """
        These tests need a user in the DB so that the django Test Client
        can log them in.
        They inherit from the ModuleStoreTestCase class so that the mongodb collection
        will be cleared out before each test case execution and deleted
        afterwards.
        """
        uname = 'testuser'
        email = 'test+courses@edx.org'
        password = 'foo'

        # Create the use so we can log them in.
        self.user = User.objects.create_user(uname, email, password)

        # Note that we do not actually need to do anything
        # for registration if we directly mark them active.
        self.user.is_active = True
        # Staff has access to view all courses
        self.user.is_staff = True
        self.user.save()

        self.client = Client()
        self.client.login(username=uname, password=password)

        course = CourseFactory.create(org='MITx', number='999', display_name='Robot Super Course')
        self.course_location = course.location


class CourseDetailsTestCase(CourseTestCase):
    def test_virgin_fetch(self):
        details = CourseDetails.fetch(self.course_location)
        self.assertEqual(details.course_location, self.course_location, "Location not copied into")
        self.assertIsNotNone(details.start_date.tzinfo)
        self.assertIsNone(details.end_date, "end date somehow initialized " + str(details.end_date))
        self.assertIsNone(details.enrollment_start, "enrollment_start date somehow initialized " + str(details.enrollment_start))
        self.assertIsNone(details.enrollment_end, "enrollment_end date somehow initialized " + str(details.enrollment_end))
        self.assertIsNone(details.syllabus, "syllabus somehow initialized" + str(details.syllabus))
        self.assertIsNone(details.intro_video, "intro_video somehow initialized" + str(details.intro_video))
        self.assertIsNone(details.effort, "effort somehow initialized" + str(details.effort))

    def test_encoder(self):
        details = CourseDetails.fetch(self.course_location)
        jsondetails = json.dumps(details, cls=CourseSettingsEncoder)
        jsondetails = json.loads(jsondetails)
        self.assertTupleEqual(Location(jsondetails['course_location']), self.course_location, "Location !=")
        self.assertIsNone(jsondetails['end_date'], "end date somehow initialized ")
        self.assertIsNone(jsondetails['enrollment_start'], "enrollment_start date somehow initialized ")
        self.assertIsNone(jsondetails['enrollment_end'], "enrollment_end date somehow initialized ")
        self.assertIsNone(jsondetails['syllabus'], "syllabus somehow initialized")
        self.assertIsNone(jsondetails['intro_video'], "intro_video somehow initialized")
        self.assertIsNone(jsondetails['effort'], "effort somehow initialized")

    def test_ooc_encoder(self):
        """
        Test the encoder out of its original constrained purpose to see if it functions for general use
        """
        details = {'location': Location(['tag', 'org', 'course', 'category', 'name']),
            'number': 1,
            'string': 'string',
            'datetime': datetime.datetime.now(UTC())}
        jsondetails = json.dumps(details, cls=CourseSettingsEncoder)
        jsondetails = json.loads(jsondetails)

        self.assertIn('location', jsondetails)
        self.assertIn('org', jsondetails['location'])
        self.assertEquals('org', jsondetails['location'][1])
        self.assertEquals(1, jsondetails['number'])
        self.assertEqual(jsondetails['string'], 'string')

    def test_update_and_fetch(self):
        # # NOTE: I couldn't figure out how to validly test time setting w/ all the conversions
        jsondetails = CourseDetails.fetch(self.course_location)
        jsondetails.syllabus = "<a href='foo'>bar</a>"
        # encode - decode to convert date fields and other data which changes form
        self.assertEqual(
            CourseDetails.update_from_json(jsondetails.__dict__).syllabus,
            jsondetails.syllabus, "After set syllabus"
        )
        jsondetails.overview = "Overview"
        self.assertEqual(
            CourseDetails.update_from_json(jsondetails.__dict__).overview,
            jsondetails.overview, "After set overview"
        )
        jsondetails.intro_video = "intro_video"
        self.assertEqual(
            CourseDetails.update_from_json(jsondetails.__dict__).intro_video,
            jsondetails.intro_video, "After set intro_video"
        )
        jsondetails.effort = "effort"
        self.assertEqual(
            CourseDetails.update_from_json(jsondetails.__dict__).effort,
            jsondetails.effort, "After set effort"
        )
        jsondetails.start_date = datetime.datetime(2010, 10, 1, 0, tzinfo=UTC())
        self.assertEqual(
            CourseDetails.update_from_json(jsondetails.__dict__).start_date,
            jsondetails.start_date
        )


class CourseDetailsViewTest(CourseTestCase):
    def alter_field(self, url, details, field, val):
        setattr(details, field, val)
        # Need to partially serialize payload b/c the mock doesn't handle it correctly
        payload = copy.copy(details.__dict__)
        payload['course_location'] = details.course_location.url()
        payload['start_date'] = CourseDetailsViewTest.convert_datetime_to_iso(details.start_date)
        payload['end_date'] = CourseDetailsViewTest.convert_datetime_to_iso(details.end_date)
        payload['enrollment_start'] = CourseDetailsViewTest.convert_datetime_to_iso(details.enrollment_start)
        payload['enrollment_end'] = CourseDetailsViewTest.convert_datetime_to_iso(details.enrollment_end)
        resp = self.client.post(url, json.dumps(payload), "application/json")
        self.compare_details_with_encoding(json.loads(resp.content), details.__dict__, field + str(val))

    @staticmethod
    def convert_datetime_to_iso(dt):
        return Date().to_json(dt)

    def test_update_and_fetch(self):
        details = CourseDetails.fetch(self.course_location)

        # resp s/b json from here on
        url = reverse('course_settings', kwargs={'org': self.course_location.org, 'course': self.course_location.course,
                                                 'name': self.course_location.name, 'section': 'details'})
        resp = self.client.get(url)
        self.compare_details_with_encoding(json.loads(resp.content), details.__dict__, "virgin get")

        utc = UTC()
        self.alter_field(url, details, 'start_date', datetime.datetime(2012, 11, 12, 1, 30, tzinfo=utc))
        self.alter_field(url, details, 'start_date', datetime.datetime(2012, 11, 1, 13, 30, tzinfo=utc))
        self.alter_field(url, details, 'end_date', datetime.datetime(2013, 2, 12, 1, 30, tzinfo=utc))
        self.alter_field(url, details, 'enrollment_start', datetime.datetime(2012, 10, 12, 1, 30, tzinfo=utc))

        self.alter_field(url, details, 'enrollment_end', datetime.datetime(2012, 11, 15, 1, 30, tzinfo=utc))
        self.alter_field(url, details, 'overview', "Overview")
        self.alter_field(url, details, 'intro_video', "intro_video")
        self.alter_field(url, details, 'effort', "effort")

    def compare_details_with_encoding(self, encoded, details, context):
        self.compare_date_fields(details, encoded, context, 'start_date')
        self.compare_date_fields(details, encoded, context, 'end_date')
        self.compare_date_fields(details, encoded, context, 'enrollment_start')
        self.compare_date_fields(details, encoded, context, 'enrollment_end')
        self.assertEqual(details['overview'], encoded['overview'], context + " overviews not ==")
        self.assertEqual(details['intro_video'], encoded.get('intro_video', None), context + " intro_video not ==")
        self.assertEqual(details['effort'], encoded['effort'], context + " efforts not ==")

    def compare_date_fields(self, details, encoded, context, field):
        if details[field] is not None:
            date = Date()
            if field in encoded and encoded[field] is not None:
                dt1 = date.from_json(encoded[field])
<<<<<<< HEAD

                if isinstance(details[field], datetime.datetime):
                    dt2 = details[field]
                else:
                    dt2 = date.from_json(details[field])
=======
                dt2 = details[field]
>>>>>>> 64b909c5

                expected_delta = datetime.timedelta(seconds=1)
                self.assertLessEqual(abs(dt1 - dt2), expected_delta, str(dt1) + "!=" + str(dt2) + " at " + context)
            else:
                self.fail(field + " missing from encoded but in details at " + context)
        elif field in encoded and encoded[field] is not None:
            self.fail(field + " included in encoding but missing from details at " + context)


class CourseGradingTest(CourseTestCase):
    def test_initial_grader(self):
        descriptor = get_modulestore(self.course_location).get_item(self.course_location)
        test_grader = CourseGradingModel(descriptor)
        # ??? How much should this test bake in expectations about defaults and thus fail if defaults change?
        self.assertEqual(self.course_location, test_grader.course_location, "Course locations")
        self.assertIsNotNone(test_grader.graders, "No graders")
        self.assertIsNotNone(test_grader.grade_cutoffs, "No cutoffs")

    def test_fetch_grader(self):
        test_grader = CourseGradingModel.fetch(self.course_location.url())
        self.assertEqual(self.course_location, test_grader.course_location, "Course locations")
        self.assertIsNotNone(test_grader.graders, "No graders")
        self.assertIsNotNone(test_grader.grade_cutoffs, "No cutoffs")

        test_grader = CourseGradingModel.fetch(self.course_location)
        self.assertEqual(self.course_location, test_grader.course_location, "Course locations")
        self.assertIsNotNone(test_grader.graders, "No graders")
        self.assertIsNotNone(test_grader.grade_cutoffs, "No cutoffs")

        for i, grader in enumerate(test_grader.graders):
            subgrader = CourseGradingModel.fetch_grader(self.course_location, i)
            self.assertDictEqual(grader, subgrader, str(i) + "th graders not equal")

        subgrader = CourseGradingModel.fetch_grader(self.course_location.list(), 0)
        self.assertDictEqual(test_grader.graders[0], subgrader, "failed with location as list")

    def test_fetch_cutoffs(self):
        test_grader = CourseGradingModel.fetch_cutoffs(self.course_location)
        # ??? should this check that it's at least a dict? (expected is { "pass" : 0.5 } I think)
        self.assertIsNotNone(test_grader, "No cutoffs via fetch")

        test_grader = CourseGradingModel.fetch_cutoffs(self.course_location.url())
        self.assertIsNotNone(test_grader, "No cutoffs via fetch with url")

    def test_fetch_grace(self):
        test_grader = CourseGradingModel.fetch_grace_period(self.course_location)
        # almost a worthless test
        self.assertIn('grace_period', test_grader, "No grace via fetch")

        test_grader = CourseGradingModel.fetch_grace_period(self.course_location.url())
        self.assertIn('grace_period', test_grader, "No cutoffs via fetch with url")

    def test_update_from_json(self):
        test_grader = CourseGradingModel.fetch(self.course_location)
        altered_grader = CourseGradingModel.update_from_json(test_grader.__dict__)
        self.assertDictEqual(test_grader.__dict__, altered_grader.__dict__, "Noop update")

        test_grader.graders[0]['weight'] = test_grader.graders[0].get('weight') * 2
        altered_grader = CourseGradingModel.update_from_json(test_grader.__dict__)
        self.assertDictEqual(test_grader.__dict__, altered_grader.__dict__, "Weight[0] * 2")

        test_grader.grade_cutoffs['D'] = 0.3
        altered_grader = CourseGradingModel.update_from_json(test_grader.__dict__)
        self.assertDictEqual(test_grader.__dict__, altered_grader.__dict__, "cutoff add D")

        test_grader.grace_period = {'hours': 4, 'minutes': 5, 'seconds': 0}
        altered_grader = CourseGradingModel.update_from_json(test_grader.__dict__)
        print test_grader.grace_period, altered_grader.grace_period
        self.assertDictEqual(test_grader.__dict__, altered_grader.__dict__, "4 hour grace period")

    def test_update_grader_from_json(self):
        test_grader = CourseGradingModel.fetch(self.course_location)
        altered_grader = CourseGradingModel.update_grader_from_json(test_grader.course_location, test_grader.graders[1])
        self.assertDictEqual(test_grader.graders[1], altered_grader, "Noop update")

        test_grader.graders[1]['min_count'] = test_grader.graders[1].get('min_count') + 2
        altered_grader = CourseGradingModel.update_grader_from_json(test_grader.course_location, test_grader.graders[1])
        self.assertDictEqual(test_grader.graders[1], altered_grader, "min_count[1] + 2")

        test_grader.graders[1]['drop_count'] = test_grader.graders[1].get('drop_count') + 1
        altered_grader = CourseGradingModel.update_grader_from_json(test_grader.course_location, test_grader.graders[1])
        self.assertDictEqual(test_grader.graders[1], altered_grader, "drop_count[1] + 2")


class CourseMetadataEditingTest(CourseTestCase):
    def setUp(self):
        CourseTestCase.setUp(self)
        # add in the full class too
        import_from_xml(modulestore('direct'), 'common/test/data/', ['full'])
        self.fullcourse_location = Location(['i4x', 'edX', 'full', 'course', '6.002_Spring_2012', None])

    def test_fetch_initial_fields(self):
        test_model = CourseMetadata.fetch(self.course_location)
        self.assertIn('display_name', test_model, 'Missing editable metadata field')
        self.assertEqual(test_model['display_name'], 'Robot Super Course', "not expected value")

        test_model = CourseMetadata.fetch(self.fullcourse_location)
        self.assertNotIn('graceperiod', test_model, 'blacklisted field leaked in')
        self.assertIn('display_name', test_model, 'full missing editable metadata field')
        self.assertEqual(test_model['display_name'], 'Testing', "not expected value")
        self.assertIn('rerandomize', test_model, 'Missing rerandomize metadata field')
        self.assertIn('showanswer', test_model, 'showanswer field ')
        self.assertIn('xqa_key', test_model, 'xqa_key field ')

    def test_update_from_json(self):
        test_model = CourseMetadata.update_from_json(self.course_location, {
            "advertised_start": "start A",
            "testcenter_info": {"c": "test"},
            "days_early_for_beta": 2
        })
        self.update_check(test_model)
        # try fresh fetch to ensure persistence
        test_model = CourseMetadata.fetch(self.course_location)
        self.update_check(test_model)
        # now change some of the existing metadata
        test_model = CourseMetadata.update_from_json(self.course_location, {
            "advertised_start": "start B",
            "display_name": "jolly roger"}
        )
        self.assertIn('display_name', test_model, 'Missing editable metadata field')
        self.assertEqual(test_model['display_name'], 'jolly roger', "not expected value")
        self.assertIn('advertised_start', test_model, 'Missing revised advertised_start metadata field')
        self.assertEqual(test_model['advertised_start'], 'start B', "advertised_start not expected value")

    def update_check(self, test_model):
        self.assertIn('display_name', test_model, 'Missing editable metadata field')
        self.assertEqual(test_model['display_name'], 'Robot Super Course', "not expected value")
        self.assertIn('advertised_start', test_model, 'Missing new advertised_start metadata field')
        self.assertEqual(test_model['advertised_start'], 'start A', "advertised_start not expected value")
        self.assertIn('testcenter_info', test_model, 'Missing testcenter_info metadata field')
        self.assertDictEqual(test_model['testcenter_info'], {"c": "test"}, "testcenter_info not expected value")
        self.assertIn('days_early_for_beta', test_model, 'Missing days_early_for_beta metadata field')
        self.assertEqual(test_model['days_early_for_beta'], 2, "days_early_for_beta not expected value")

    def test_delete_key(self):
        test_model = CourseMetadata.delete_key(self.fullcourse_location, {'deleteKeys': ['doesnt_exist', 'showanswer', 'xqa_key']})
        # ensure no harm
        self.assertNotIn('graceperiod', test_model, 'blacklisted field leaked in')
        self.assertIn('display_name', test_model, 'full missing editable metadata field')
        self.assertEqual(test_model['display_name'], 'Testing', "not expected value")
        self.assertIn('rerandomize', test_model, 'Missing rerandomize metadata field')
        # check for deletion effectiveness
        self.assertEqual('closed', test_model['showanswer'], 'showanswer field still in')
        self.assertEqual(None, test_model['xqa_key'], 'xqa_key field still in')<|MERGE_RESOLUTION|>--- conflicted
+++ resolved
@@ -174,15 +174,7 @@
             date = Date()
             if field in encoded and encoded[field] is not None:
                 dt1 = date.from_json(encoded[field])
-<<<<<<< HEAD
-
-                if isinstance(details[field], datetime.datetime):
-                    dt2 = details[field]
-                else:
-                    dt2 = date.from_json(details[field])
-=======
                 dt2 = details[field]
->>>>>>> 64b909c5
 
                 expected_delta = datetime.timedelta(seconds=1)
                 self.assertLessEqual(abs(dt1 - dt2), expected_delta, str(dt1) + "!=" + str(dt2) + " at " + context)
