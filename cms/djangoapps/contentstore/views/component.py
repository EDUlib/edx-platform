import json
import logging
from collections import defaultdict

from django.http import HttpResponse, HttpResponseBadRequest, HttpResponseForbidden
from django.contrib.auth.decorators import login_required
from django.core.exceptions import PermissionDenied
from django_future.csrf import ensure_csrf_cookie
from django.conf import settings
from xmodule.modulestore.exceptions import ItemNotFoundError, InvalidLocationError
from mitxmako.shortcuts import render_to_response

from xmodule.modulestore import Location
from xmodule.modulestore.django import modulestore
from xmodule.util.date_utils import get_default_time_display

from xblock.core import Scope
from util.json_request import expect_json

from contentstore.module_info_model import get_module_info, set_module_info
from contentstore.utils import get_modulestore, get_lms_link_for_item, \
    compute_unit_state, UnitState, get_course_for_item

from models.settings.course_grading import CourseGradingModel

from .requests import get_request_method, _xmodule_recurse
from .access import has_access
from xmodule.x_module import XModuleDescriptor
from xblock.plugin import PluginMissingError

__all__ = ['OPEN_ENDED_COMPONENT_TYPES',
           'ADVANCED_COMPONENT_POLICY_KEY',
           'edit_subsection',
           'edit_unit',
           'assignment_type_update',
           'create_draft',
           'publish_draft',
           'unpublish_unit',
           'module_info']

log = logging.getLogger(__name__)

# NOTE: edit_unit assumes this list is disjoint from ADVANCED_COMPONENT_TYPES
COMPONENT_TYPES = ['customtag', 'discussion', 'html', 'problem', 'video']

OPEN_ENDED_COMPONENT_TYPES = ["combinedopenended", "peergrading"]
NOTE_COMPONENT_TYPES = ['notes']
ADVANCED_COMPONENT_TYPES = ['annotatable', 'word_cloud', 'videoalpha'] + OPEN_ENDED_COMPONENT_TYPES + NOTE_COMPONENT_TYPES
ADVANCED_COMPONENT_CATEGORY = 'advanced'
ADVANCED_COMPONENT_POLICY_KEY = 'advanced_modules'


@login_required
def edit_subsection(request, location):
    # check that we have permissions to edit this item
    try:
        course = get_course_for_item(location)
    except InvalidLocationError:
        return HttpResponseBadRequest()

    if not has_access(request.user, course.location):
        raise PermissionDenied()

    try:
        item = modulestore().get_item(location, depth=1)
    except ItemNotFoundError:
        return HttpResponseBadRequest()

    lms_link = get_lms_link_for_item(location, course_id=course.location.course_id)
    preview_link = get_lms_link_for_item(location, course_id=course.location.course_id, preview=True)

    # make sure that location references a 'sequential', otherwise return BadRequest
    if item.location.category != 'sequential':
        return HttpResponseBadRequest()

    parent_locs = modulestore().get_parent_locations(location, None)

    # we're for now assuming a single parent
    if len(parent_locs) != 1:
        logging.error('Multiple (or none) parents have been found for {0}'.format(location))

    # this should blow up if we don't find any parents, which would be erroneous
    parent = modulestore().get_item(parent_locs[0])

    # remove all metadata from the generic dictionary that is presented in a more normalized UI

    policy_metadata = dict(
        (field.name, field.read_from(item))
        for field
        in item.fields
        if field.name not in ['display_name', 'start', 'due', 'format'] and field.scope == Scope.settings
    )

    can_view_live = False
    subsection_units = item.get_children()
    for unit in subsection_units:
        state = compute_unit_state(unit)
        if state == UnitState.public or state == UnitState.draft:
            can_view_live = True
            break

    return render_to_response('edit_subsection.html',
                              {'subsection': item,
                               'context_course': course,
                               'new_unit_category': 'vertical',
                               'lms_link': lms_link,
                               'preview_link': preview_link,
                               'course_graders': json.dumps(CourseGradingModel.fetch(course.location).graders),
                               'parent_location': course.location,
                               'parent_item': parent,
                               'policy_metadata': policy_metadata,
                               'subsection_units': subsection_units,
                               'can_view_live': can_view_live
                               })


@login_required
def edit_unit(request, location):
    """
    Display an editing page for the specified module.

    Expects a GET request with the parameter 'id'.

    id: A Location URL
    """
    try:
        course = get_course_for_item(location)
    except InvalidLocationError:
        return HttpResponseBadRequest()

    if not has_access(request.user, course.location):
        raise PermissionDenied()

<<<<<<< HEAD
    item = modulestore().get_item(location, depth=1)
=======
    try:
        item = modulestore().get_item(location, depth=1)
    except ItemNotFoundError:
        return HttpResponseBadRequest()

>>>>>>> 64b909c5
    lms_link = get_lms_link_for_item(item.location, course_id=course.location.course_id)

    component_templates = defaultdict(list)
    for category in COMPONENT_TYPES:
        component_class = XModuleDescriptor.load_class(category)
        # add the default template
        has_markdown = hasattr(component_class, 'markdown') and component_class.markdown is not None
        component_templates[category].append((
            component_class.display_name.default or 'Blank',
            category,
            has_markdown,
            True,
            None  # no boilerplate for overrides
        ))
        # add boilerplates
        for template in component_class.templates():
            component_templates[category].append((
                template['metadata'].get('display_name'),
                category,
                template['metadata'].get('markdown') is not None,
                False,
                template.get('template_id')
            ))

    # Check if there are any advanced modules specified in the course policy. These modules
    # should be specified as a list of strings, where the strings are the names of the modules
    # in ADVANCED_COMPONENT_TYPES that should be enabled for the course.
    course_advanced_keys = course.advanced_modules

    # Set component types according to course policy file
    if isinstance(course_advanced_keys, list):
        for category in course_advanced_keys:
            if category in ADVANCED_COMPONENT_TYPES:
                # Do I need to allow for boilerplates or just defaults on the class? i.e., can an advanced
                # have more than one entry in the menu? one for default and others for prefilled boilerplates?
                try:
                    component_class = XModuleDescriptor.load_class(category)

                    component_templates['advanced'].append((
                        component_class.display_name.default or category,
                        category,
                        hasattr(component_class, 'markdown') and component_class.markdown is not None,
                        False,
                        None  # don't override default data
                        ))
                except PluginMissingError:
                    # dhm: i got this condition on 'notes'; so, I assume it's an expected condition
                    pass
    else:
        log.error("Improper format for course advanced keys! {0}".format(course_advanced_keys))

    components = [
        component.location.url()
        for component
        in item.get_children()
    ]

    # TODO (cpennington): If we share units between courses,
    # this will need to change to check permissions correctly so as
    # to pick the correct parent subsection

    containing_subsection_locs = modulestore().get_parent_locations(location, None)
    containing_subsection = modulestore().get_item(containing_subsection_locs[0])

    containing_section_locs = modulestore().get_parent_locations(containing_subsection.location, None)
    containing_section = modulestore().get_item(containing_section_locs[0])

    # cdodge hack. We're having trouble previewing drafts via jump_to redirect
    # so let's generate the link url here

    # need to figure out where this item is in the list of children as the preview will need this
    index = 1
    for child in containing_subsection.get_children():
        if child.location == item.location:
            break
        index = index + 1

    preview_lms_base = settings.MITX_FEATURES.get('PREVIEW_LMS_BASE')

    preview_lms_link = '//{preview_lms_base}/courses/{org}/{course}/{course_name}/courseware/{section}/{subsection}/{index}'.format(
        preview_lms_base=preview_lms_base,
        lms_base=settings.LMS_BASE,
        org=course.location.org,
        course=course.location.course,
        course_name=course.location.name,
        section=containing_section.location.name,
        subsection=containing_subsection.location.name,
        index=index)

    unit_state = compute_unit_state(item)

    return render_to_response('unit.html', {
        'context_course': course,
        'active_tab': 'courseware',
        'unit': item,
        'unit_location': location,
        'components': components,
        'component_templates': component_templates,
        'draft_preview_link': preview_lms_link,
        'published_preview_link': lms_link,
        'subsection': containing_subsection,
        'release_date': get_default_time_display(containing_subsection.lms.start) if containing_subsection.lms.start is not None else None,
        'section': containing_section,
        'new_unit_category': 'vertical',
        'unit_state': unit_state,
        'published_date': get_default_time_display(item.cms.published_date) if item.cms.published_date is not None else None
    })


@expect_json
@login_required
@ensure_csrf_cookie
def assignment_type_update(request, org, course, category, name):
    '''
    CRUD operations on assignment types for sections and subsections and anything else gradable.
    '''
    location = Location(['i4x', org, course, category, name])
    if not has_access(request.user, location):
        raise HttpResponseForbidden()

    if request.method == 'GET':
        return HttpResponse(json.dumps(CourseGradingModel.get_section_grader_type(location)),
                            mimetype="application/json")
    elif request.method == 'POST':  # post or put, doesn't matter.
        return HttpResponse(json.dumps(CourseGradingModel.update_section_grader_type(location, request.POST)),
                            mimetype="application/json")


@login_required
@expect_json
def create_draft(request):
    location = request.POST['id']

    # check permissions for this user within this course
    if not has_access(request.user, location):
        raise PermissionDenied()

    # This clones the existing item location to a draft location (the draft is implicit,
    # because modulestore is a Draft modulestore)
    modulestore().convert_to_draft(location)

    return HttpResponse()


@login_required
@expect_json
def publish_draft(request):
    location = request.POST['id']

    # check permissions for this user within this course
    if not has_access(request.user, location):
        raise PermissionDenied()

    item = modulestore().get_item(location)
    _xmodule_recurse(item, lambda i: modulestore().publish(i.location, request.user.id))

    return HttpResponse()


@login_required
@expect_json
def unpublish_unit(request):
    location = request.POST['id']

    # check permissions for this user within this course
    if not has_access(request.user, location):
        raise PermissionDenied()

    item = modulestore().get_item(location)
    _xmodule_recurse(item, lambda i: modulestore().unpublish(i.location))

    return HttpResponse()


@expect_json
@login_required
@ensure_csrf_cookie
def module_info(request, module_location):
    location = Location(module_location)

    # check that logged in user has permissions to this item
    if not has_access(request.user, location):
        raise PermissionDenied()

    real_method = get_request_method(request)

    rewrite_static_links = request.GET.get('rewrite_url_links', 'True') in ['True', 'true']
    logging.debug('rewrite_static_links = {0} {1}'.format(request.GET.get('rewrite_url_links', 'False'), rewrite_static_links))

    # check that logged in user has permissions to this item
    if not has_access(request.user, location):
        raise PermissionDenied()

    if real_method == 'GET':
        return HttpResponse(json.dumps(get_module_info(get_modulestore(location), location, rewrite_static_links=rewrite_static_links)), mimetype="application/json")
    elif real_method == 'POST' or real_method == 'PUT':
        return HttpResponse(json.dumps(set_module_info(get_modulestore(location), location, request.POST)), mimetype="application/json")
    else:
        return HttpResponseBadRequest()<|MERGE_RESOLUTION|>--- conflicted
+++ resolved
@@ -131,15 +131,10 @@
     if not has_access(request.user, course.location):
         raise PermissionDenied()
 
-<<<<<<< HEAD
-    item = modulestore().get_item(location, depth=1)
-=======
     try:
         item = modulestore().get_item(location, depth=1)
     except ItemNotFoundError:
         return HttpResponseBadRequest()
-
->>>>>>> 64b909c5
     lms_link = get_lms_link_for_item(item.location, course_id=course.location.course_id)
 
     component_templates = defaultdict(list)
