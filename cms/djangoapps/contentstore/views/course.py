--- conflicted
+++ resolved
@@ -1426,11 +1426,7 @@
 
             validation_summary = split_test.general_validation_message()
             usage_info[split_test.user_partition_id].append({
-<<<<<<< HEAD
                 'label': u'{} / {}'.format(unit.display_name, split_test.display_name),
-=======
-                'label': u"{} / {}".format(unit.display_name, split_test.display_name),
->>>>>>> 464ae712
                 'url': unit_url,
                 'validation': validation_summary.to_json() if validation_summary else None,
             })
