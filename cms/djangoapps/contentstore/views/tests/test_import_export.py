"""
Unit tests for course import and export
"""
import copy
import json
import logging
import os
import shutil
import tarfile
import tempfile
from path import path
from uuid import uuid4

from django.test.utils import override_settings
from django.conf import settings
from contentstore.utils import reverse_course_url

from xmodule.modulestore.tests.factories import ItemFactory

from contentstore.tests.utils import CourseTestCase
from student import auth
from student.roles import CourseInstructorRole, CourseStaffRole

TEST_DATA_CONTENTSTORE = copy.deepcopy(settings.CONTENTSTORE)
TEST_DATA_CONTENTSTORE['DOC_STORE_CONFIG']['db'] = 'test_xcontent_%s' % uuid4().hex

log = logging.getLogger(__name__)


@override_settings(CONTENTSTORE=TEST_DATA_CONTENTSTORE)
class ImportTestCase(CourseTestCase):
    """
    Unit tests for importing a course
    """
    def setUp(self):
        super(ImportTestCase, self).setUp()
        self.url = reverse_course_url('import_handler', self.course.id)
        self.content_dir = path(tempfile.mkdtemp())

        def touch(name):
            """ Equivalent to shell's 'touch'"""
            with file(name, 'a'):
                os.utime(name, None)

        # Create tar test files -----------------------------------------------
        # OK course:
        good_dir = tempfile.mkdtemp(dir=self.content_dir)
        # test course being deeper down than top of tar file
        embedded_dir = os.path.join(good_dir, "grandparent", "parent")
        os.makedirs(os.path.join(embedded_dir, "course"))
        with open(os.path.join(embedded_dir, "course.xml"), "w+") as f:
            f.write('<course url_name="2013_Spring" org="EDx" course="0.00x"/>')

        with open(os.path.join(embedded_dir, "course", "2013_Spring.xml"), "w+") as f:
            f.write('<course></course>')

        self.good_tar = os.path.join(self.content_dir, "good.tar.gz")
        with tarfile.open(self.good_tar, "w:gz") as gtar:
            gtar.add(good_dir)

        # Bad course (no 'course.xml' file):
        bad_dir = tempfile.mkdtemp(dir=self.content_dir)
        touch(os.path.join(bad_dir, "bad.xml"))
        self.bad_tar = os.path.join(self.content_dir, "bad.tar.gz")
        with tarfile.open(self.bad_tar, "w:gz") as btar:
            btar.add(bad_dir)

        self.unsafe_common_dir = path(tempfile.mkdtemp(dir=self.content_dir))

    def tearDown(self):
        shutil.rmtree(self.content_dir)

    def test_no_coursexml(self):
        """
        Check that the response for a tar.gz import without a course.xml is
        correct.
        """
        with open(self.bad_tar) as btar:
            resp = self.client.post(
                self.url,
                {
                    "name": self.bad_tar,
                    "course-data": [btar]
                })
        self.assertEquals(resp.status_code, 415)
        # Check that `import_status` returns the appropriate stage (i.e., the
        # stage at which import failed).
        resp_status = self.client.get(
            reverse_course_url(
                'import_status_handler',
                self.course.id,
                kwargs={'filename': os.path.split(self.bad_tar)[1]}
            )
        )

        self.assertEquals(json.loads(resp_status.content)["ImportStatus"], -2)

    def test_with_coursexml(self):
        """
        Check that the response for a tar.gz import with a course.xml is
        correct.
        """
        with open(self.good_tar) as gtar:
            args = {"name": self.good_tar, "course-data": [gtar]}
            resp = self.client.post(self.url, args)

        self.assertEquals(resp.status_code, 200)

    def test_import_in_existing_course(self):
        """
        Check that course is imported successfully in existing course and users have their access roles
        """
        # Create a non_staff user and add it to course staff only
        __, nonstaff_user = self.create_non_staff_authed_user_client(authenticate=False)
        auth.add_users(self.user, CourseStaffRole(self.course.id), nonstaff_user)

        course = self.store.get_course(self.course.id)
        self.assertIsNotNone(course)
        display_name_before_import = course.display_name

        # Check that global staff user can import course
        with open(self.good_tar) as gtar:
            args = {"name": self.good_tar, "course-data": [gtar]}
            resp = self.client.post(self.url, args)
        self.assertEquals(resp.status_code, 200)

        course = self.store.get_course(self.course.id)
        self.assertIsNotNone(course)
        display_name_after_import = course.display_name

        # Check that course display name have changed after import
        self.assertNotEqual(display_name_before_import, display_name_after_import)

        # Now check that non_staff user has his same role
        self.assertFalse(CourseInstructorRole(self.course.id).has_user(nonstaff_user))
        self.assertTrue(CourseStaffRole(self.course.id).has_user(nonstaff_user))

        # Now course staff user can also successfully import course
        self.client.login(username=nonstaff_user.username, password='foo')
        with open(self.good_tar) as gtar:
            args = {"name": self.good_tar, "course-data": [gtar]}
            resp = self.client.post(self.url, args)
        self.assertEquals(resp.status_code, 200)

        # Now check that non_staff user has his same role
        self.assertFalse(CourseInstructorRole(self.course.id).has_user(nonstaff_user))
        self.assertTrue(CourseStaffRole(self.course.id).has_user(nonstaff_user))

    ## Unsafe tar methods #####################################################
    # Each of these methods creates a tarfile with a single type of unsafe
    # content.
    def _fifo_tar(self):
        """
        Tar file with FIFO
        """
        fifop = self.unsafe_common_dir / "fifo.file"
        fifo_tar = self.unsafe_common_dir / "fifo.tar.gz"
        os.mkfifo(fifop)
        with tarfile.open(fifo_tar, "w:gz") as tar:
            tar.add(fifop)

        return fifo_tar

    def _symlink_tar(self):
        """
        Tarfile with symlink to path outside directory.
        """
        outsidep = self.unsafe_common_dir / "unsafe_file.txt"
        symlinkp = self.unsafe_common_dir / "symlink.txt"
        symlink_tar = self.unsafe_common_dir / "symlink.tar.gz"
        outsidep.symlink(symlinkp)
        with tarfile.open(symlink_tar, "w:gz") as tar:
            tar.add(symlinkp)

        return symlink_tar

    def _outside_tar(self):
        """
        Tarfile with file that extracts to outside directory.

        Extracting this tarfile in directory <dir> will put its contents
        directly in <dir> (rather than <dir/tarname>).
        """
        outside_tar = self.unsafe_common_dir / "unsafe_file.tar.gz"
        with tarfile.open(outside_tar, "w:gz") as tar:
            tar.addfile(tarfile.TarInfo(str(self.content_dir / "a_file")))

        return outside_tar

    def _outside_tar2(self):
        """
        Tarfile with file that extracts to outside directory.

        The path here matches the basename (`self.unsafe_common_dir`), but
        then "cd's out". E.g. "/usr/../etc" == "/etc", but the naive basename
        of the first (but not the second) is "/usr"

        Extracting this tarfile in directory <dir> will also put its contents
        directly in <dir> (rather than <dir/tarname>).
        """
        outside_tar = self.unsafe_common_dir / "unsafe_file.tar.gz"
        with tarfile.open(outside_tar, "w:gz") as tar:
            tar.addfile(tarfile.TarInfo(str(self.unsafe_common_dir / "../a_file")))

        return outside_tar

    def _edx_platform_tar(self):
        """
        Tarfile with file that extracts to edx-platform directory.

        Extracting this tarfile in directory <dir> will also put its contents
        directly in <dir> (rather than <dir/tarname>).
        """
        outside_tar = self.unsafe_common_dir / "unsafe_file.tar.gz"
        with tarfile.open(outside_tar, "w:gz") as tar:
            tar.addfile(tarfile.TarInfo(os.path.join(os.path.abspath("."), "a_file")))

        return outside_tar

    def test_unsafe_tar(self):
        """
        Check that safety measure work.

        This includes:
            'tarbombs' which include files or symlinks with paths
        outside or directly in the working directory,
            'special files' (character device, block device or FIFOs),

        all raise exceptions/400s.
        """

        def try_tar(tarpath):
            """ Attempt to tar an unacceptable file """
            with open(tarpath) as tar:
                args = {"name": tarpath, "course-data": [tar]}
                resp = self.client.post(self.url, args)
            self.assertEquals(resp.status_code, 400)
            self.assertTrue("SuspiciousFileOperation" in resp.content)

        try_tar(self._fifo_tar())
        try_tar(self._symlink_tar())
        try_tar(self._outside_tar())
        try_tar(self._outside_tar2())
        try_tar(self._edx_platform_tar())

        # test trying to open a tar outside of the normal data directory
<<<<<<< HEAD
        with self.settings(DATA_DIR='not/the/data/dir'):
=======
        with self.settings(DATA_DIR='/not/the/data/dir'):
>>>>>>> 269d6251
            try_tar(self._edx_platform_tar())

        # Check that `import_status` returns the appropriate stage (i.e.,
        # either 3, indicating all previous steps are completed, or 0,
        # indicating no upload in progress)
        resp_status = self.client.get(
            reverse_course_url(
                'import_status_handler',
                self.course.id,
                kwargs={'filename': os.path.split(self.good_tar)[1]}
            )
        )
        import_status = json.loads(resp_status.content)["ImportStatus"]
        self.assertIn(import_status, (0, 3))


@override_settings(CONTENTSTORE=TEST_DATA_CONTENTSTORE)
class ExportTestCase(CourseTestCase):
    """
    Tests for export_handler.
    """
    def setUp(self):
        """
        Sets up the test course.
        """
        super(ExportTestCase, self).setUp()
        self.url = reverse_course_url('export_handler', self.course.id)

    def test_export_html(self):
        """
        Get the HTML for the page.
        """
        resp = self.client.get_html(self.url)
        self.assertEquals(resp.status_code, 200)
        self.assertContains(resp, "Export My Course Content")

    def test_export_json_unsupported(self):
        """
        JSON is unsupported.
        """
        resp = self.client.get(self.url, HTTP_ACCEPT='application/json')
        self.assertEquals(resp.status_code, 406)

    def test_export_targz(self):
        """
        Get tar.gz file, using HTTP_ACCEPT.
        """
        resp = self.client.get(self.url, HTTP_ACCEPT='application/x-tgz')
        self._verify_export_succeeded(resp)

    def test_export_targz_urlparam(self):
        """
        Get tar.gz file, using URL parameter.
        """
        resp = self.client.get(self.url + '?_accept=application/x-tgz')
        self._verify_export_succeeded(resp)

    def _verify_export_succeeded(self, resp):
        """ Export success helper method. """
        self.assertEquals(resp.status_code, 200)
        self.assertTrue(resp.get('Content-Disposition').startswith('attachment'))

    def test_export_failure_top_level(self):
        """
        Export failure.
        """
        fake_xblock = ItemFactory.create(parent_location=self.course.location, category='aawefawef')
        self.store.publish(fake_xblock.location, self.user.id)
        self._verify_export_failure(u'/container/{}'.format(self.course.location))

    def test_export_failure_subsection_level(self):
        """
        Slightly different export failure.
        """
        vertical = ItemFactory.create(parent_location=self.course.location, category='vertical', display_name='foo')
        ItemFactory.create(
            parent_location=vertical.location,
            category='aawefawef'
        )

        self._verify_export_failure(u'/container/{}'.format(vertical.location))

    def _verify_export_failure(self, expected_text):
        """ Export failure helper method. """
        resp = self.client.get(self.url, HTTP_ACCEPT='application/x-tgz')
        self.assertEquals(resp.status_code, 200)
        self.assertIsNone(resp.get('Content-Disposition'))
        self.assertContains(resp, 'Unable to create xml for module')
        self.assertContains(resp, expected_text)<|MERGE_RESOLUTION|>--- conflicted
+++ resolved
@@ -244,11 +244,7 @@
         try_tar(self._edx_platform_tar())
 
         # test trying to open a tar outside of the normal data directory
-<<<<<<< HEAD
-        with self.settings(DATA_DIR='not/the/data/dir'):
-=======
         with self.settings(DATA_DIR='/not/the/data/dir'):
->>>>>>> 269d6251
             try_tar(self._edx_platform_tar())
 
         # Check that `import_status` returns the appropriate stage (i.e.,
