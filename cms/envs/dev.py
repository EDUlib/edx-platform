"""
This config file runs the simplest dev environment"""

# We intentionally define lots of variables that aren't used, and
# want to import all variables from base settings files
# pylint: disable=W0401, W0614

from .common import *
from logsettings import get_logger_config

DEBUG = True
TEMPLATE_DEBUG = DEBUG
LOGGING = get_logger_config(ENV_ROOT / "log",
                            logging_env="dev",
                            tracking_filename="tracking.log",
                            dev_env=True,
                            debug=True)

modulestore_options = {
    'default_class': 'xmodule.raw_module.RawDescriptor',
    'host': 'localhost',
    'db': 'xmodule',
    'collection': 'modulestore',
    'fs_root': GITHUB_REPO_ROOT,
<<<<<<< HEAD
    'render_template': 'mitxmako.shortcuts.render_to_string',
    'tz_aware': True
=======
    'render_template': 'mitxmako.shortcuts.render_to_string'
>>>>>>> 64b909c5
}

MODULESTORE = {
    'default': {
        'ENGINE': 'xmodule.modulestore.draft.DraftModuleStore',
        'OPTIONS': modulestore_options
    },
    'direct': {
        'ENGINE': 'xmodule.modulestore.mongo.MongoModuleStore',
        'OPTIONS': modulestore_options
    },
    'split': {
        'ENGINE': 'xmodule.modulestore.split_mongo.SplitMongoModuleStore',
        'OPTIONS': modulestore_options
    }
}

# cdodge: This is the specifier for the MongoDB (using GridFS) backed static content store
# This is for static content for courseware, not system static content (e.g. javascript, css, edX branding, etc)
CONTENTSTORE = {
    'ENGINE': 'xmodule.contentstore.mongo.MongoContentStore',
    'OPTIONS': {
        'host': 'localhost',
        'db': 'xcontent',
    }
}


DATABASES = {
    'default': {
        'ENGINE': 'django.db.backends.sqlite3',
        'NAME': ENV_ROOT / "db" / "mitx.db",
    }
}

LMS_BASE = "localhost:8000"
MITX_FEATURES['PREVIEW_LMS_BASE'] = "localhost:8000"

REPOS = {
    'edx4edx': {
        'branch': 'master',
        'origin': 'git@github.com:MITx/edx4edx.git',
    },
    'content-mit-6002x': {
        'branch': 'master',
        # 'origin': 'git@github.com:MITx/6002x-fall-2012.git',
        'origin': 'git@github.com:MITx/content-mit-6002x.git',
    },
    '6.00x': {
        'branch': 'master',
        'origin': 'git@github.com:MITx/6.00x.git',
    },
    '7.00x': {
        'branch': 'master',
        'origin': 'git@github.com:MITx/7.00x.git',
    },
    '3.091x': {
        'branch': 'master',
        'origin': 'git@github.com:MITx/3.091x.git',
    },
}

CACHES = {
    # This is the cache used for most things. Askbot will not work without a
    # functioning cache -- it relies on caching to load its settings in places.
    # In staging/prod envs, the sessions also live here.
    'default': {
        'BACKEND': 'django.core.cache.backends.locmem.LocMemCache',
        'LOCATION': 'mitx_loc_mem_cache',
        'KEY_FUNCTION': 'util.memcache.safe_key',
    },

    # The general cache is what you get if you use our util.cache. It's used for
    # things like caching the course.xml file for different A/B test groups.
    # We set it to be a DummyCache to force reloading of course.xml in dev.
    # In staging environments, we would grab VERSION from data uploaded by the
    # push process.
    'general': {
        'BACKEND': 'django.core.cache.backends.dummy.DummyCache',
        'KEY_PREFIX': 'general',
        'VERSION': 4,
        'KEY_FUNCTION': 'util.memcache.safe_key',
    },

    'mongo_metadata_inheritance': {
        'BACKEND': 'django.core.cache.backends.filebased.FileBasedCache',
        'LOCATION': '/var/tmp/mongo_metadata_inheritance',
        'TIMEOUT': 300,
        'KEY_FUNCTION': 'util.memcache.safe_key',
    }
}

# Make the keyedcache startup warnings go away
CACHE_TIMEOUT = 0

# Dummy secret key for dev
SECRET_KEY = '85920908f28904ed733fe576320db18cabd7b6cd'

################################ PIPELINE #################################

PIPELINE_SASS_ARGUMENTS = '--debug-info --require {proj_dir}/static/sass/bourbon/lib/bourbon.rb'.format(proj_dir=PROJECT_ROOT)

################################# CELERY ######################################

# By default don't use a worker, execute tasks as if they were local functions
CELERY_ALWAYS_EAGER = True

################################ DEBUG TOOLBAR #################################
INSTALLED_APPS += ('debug_toolbar', 'debug_toolbar_mongo')
MIDDLEWARE_CLASSES += ('debug_toolbar.middleware.DebugToolbarMiddleware',)
INTERNAL_IPS = ('127.0.0.1',)

DEBUG_TOOLBAR_PANELS = (
    'debug_toolbar.panels.version.VersionDebugPanel',
    'debug_toolbar.panels.timer.TimerDebugPanel',
    'debug_toolbar.panels.settings_vars.SettingsVarsDebugPanel',
    'debug_toolbar.panels.headers.HeaderDebugPanel',
    'debug_toolbar.panels.request_vars.RequestVarsDebugPanel',
    'debug_toolbar.panels.sql.SQLDebugPanel',
    'debug_toolbar.panels.signals.SignalDebugPanel',
    'debug_toolbar.panels.logger.LoggingPanel',
    'debug_toolbar_mongo.panel.MongoDebugPanel',

    #  Enabling the profiler has a weird bug as of django-debug-toolbar==0.9.4 and
    #  Django=1.3.1/1.4 where requests to views get duplicated (your method gets
    #  hit twice). So you can uncomment when you need to diagnose performance
    #  problems, but you shouldn't leave it on.
    #  'debug_toolbar.panels.profiling.ProfilingDebugPanel',
    )

DEBUG_TOOLBAR_CONFIG = {
    'INTERCEPT_REDIRECTS': False
}

# To see stacktraces for MongoDB queries, set this to True.
# Stacktraces slow down page loads drastically (for pages with lots of queries).
DEBUG_TOOLBAR_MONGO_STACKTRACES = True

# disable NPS survey in dev mode
MITX_FEATURES['STUDIO_NPS_SURVEY'] = False

# Enable URL that shows information about the status of variuous services
MITX_FEATURES['ENABLE_SERVICE_STATUS'] = True

# segment-io key for dev
SEGMENT_IO_KEY = 'mty8edrrsg'


#####################################################################
# Lastly, see if the developer has any local overrides.
try:
    from .private import *
except ImportError:
    pass<|MERGE_RESOLUTION|>--- conflicted
+++ resolved
@@ -22,12 +22,7 @@
     'db': 'xmodule',
     'collection': 'modulestore',
     'fs_root': GITHUB_REPO_ROOT,
-<<<<<<< HEAD
     'render_template': 'mitxmako.shortcuts.render_to_string',
-    'tz_aware': True
-=======
-    'render_template': 'mitxmako.shortcuts.render_to_string'
->>>>>>> 64b909c5
 }
 
 MODULESTORE = {
